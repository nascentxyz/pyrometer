use graph::{
    elem::*,
    nodes::{Concrete, ConcreteNode, ContextNode, ContextVar, ContextVarNode, ExprRet},
    AnalyzerBackend, ContextEdge, Edge, Node, TestCommand, VariableCommand,
};
use shared::{ExprErr, IntoExprErr, RangeArena};

use ethers_core::types::{Address, H256, I256, U256};
use solang_parser::pt::Loc;

use std::str::FromStr;

impl<T> Literal for T where T: AnalyzerBackend + Sized {}

/// Dealing with literal expression and parsing them into nodes
pub trait Literal: AnalyzerBackend + Sized {
    fn concrete_number_from_str(
        &mut self,
        loc: Loc,
        integer: &str,
        exponent: &str,
        negative: bool,
        unit: Option<&str>,
    ) -> Result<Concrete, ExprErr> {
        let Ok(int) = U256::from_dec_str(integer) else {
            return Err(ExprErr::ParseError(
                loc,
                format!("{integer} is too large, it does not fit into a uint256"),
            ));
        };
        let val = if !exponent.is_empty() {
            let exp = U256::from_dec_str(exponent)
                .map_err(|e| ExprErr::ParseError(loc, e.to_string()))?;
            int * U256::from(10).pow(exp)
        } else {
            int
        };

        let val = if let Some(unit) = unit {
            val * self.unit_to_uint(unit)
        } else {
            val
        };

        let size: u16 = ((32 - (val.leading_zeros() / 8)) * 8).max(8) as u16;
        if negative {
            let val = if val == U256::from(2).pow(255.into()) {
                // no need to set upper bit
                I256::from_raw(val)
            } else {
                let raw = I256::from_raw(val);
                if raw < 0.into() {
                    return Err(ExprErr::ParseError(
                        loc,
                        "Negative value cannot fit into int256".to_string(),
                    ));
                }
                I256::from(-1i32) * raw
            };
            Ok(Concrete::Int(size, val))
        } else {
            Ok(Concrete::Uint(size, val))
        }
    }
    fn number_literal(
        &mut self,
        ctx: ContextNode,
        loc: Loc,
        integer: &str,
        exponent: &str,
        negative: bool,
        unit: Option<&str>,
    ) -> Result<(), ExprErr> {
        let conc = self.concrete_number_from_str(loc, integer, exponent, negative, unit)?;
        let concrete_node = ConcreteNode::from(self.add_node(conc));
        let ccvar = Node::ContextVar(
            ContextVar::new_from_concrete(loc, ctx, concrete_node, self).into_expr_err(loc)?,
        );
        let node = self.add_node(ccvar);
        ctx.add_var(node.into(), self).into_expr_err(loc)?;
        self.add_edge(node, ctx, Edge::Context(ContextEdge::Variable));
        ctx.push_expr(ExprRet::SingleLiteral(node), self)
            .into_expr_err(loc)?;
        Ok(())
    }

    fn unit_to_uint(&self, unit: &str) -> U256 {
        match unit {
            "gwei" => U256::from(10).pow(9.into()),
            "ether" => U256::from(10).pow(18.into()),
            "minutes" => U256::from(60),
            "hours" => U256::from(3600),
            "days" => U256::from(86400),
            "weeks" => U256::from(604800),
            _ => U256::from(1),
        }
    }

    /// 1.0001e18
    fn rational_number_literal(
        &mut self,
        arena: &mut RangeArena<Elem<Concrete>>,
        ctx: ContextNode,
        loc: Loc,
        integer: &str,
        fraction: &str,
        exponent: &str,
        unit: Option<&str>,
        negative: bool,
    ) -> Result<(), ExprErr> {
        let int =
            U256::from_dec_str(integer).map_err(|e| ExprErr::ParseError(loc, e.to_string()))?;
        let exp = if !exponent.is_empty() {
            U256::from_dec_str(exponent).map_err(|e| ExprErr::ParseError(loc, e.to_string()))?
        } else {
            U256::from(0)
        };
        let fraction_len = fraction.len();
        let fraction_denom = U256::from(10).pow(fraction_len.into());
        let fraction =
            U256::from_dec_str(fraction).map_err(|e| ExprErr::ParseError(loc, e.to_string()))?;

        let unit_num = if let Some(unit) = unit {
            self.unit_to_uint(unit)
        } else {
            U256::from(1)
        };

        let int_elem = Elem::max(
            Elem::from(Concrete::from(int)),
            Elem::from(Concrete::from(U256::from(1))),
        );

        // move the decimal place to the right
        let mut rational_range = int_elem * Elem::from(Concrete::from(fraction_denom));
        // add the fraction
        rational_range = rational_range + Elem::from(Concrete::from(fraction));
        let mut rhs_power_res = U256::from(10).pow(exp) * unit_num;

        if fraction > rhs_power_res {
            return Err(ExprErr::ParseError(
                loc,
                format!("Invalid rational number: fraction part ({fraction}) has more precision than exponent ({exp}) and unit provide ({unit_num})"),
            ));
        }

        // decrease the exponentiation by the number of places we moved the decimal over
        rhs_power_res /= fraction_denom;

        rational_range = rational_range * Elem::from(Concrete::from(rhs_power_res));

        let concrete_node = if negative {
            let evaled = rational_range.maximize(self, arena).into_expr_err(loc)?;
            let val = evaled.maybe_concrete().unwrap().val.uint_val().unwrap();
            if val > U256::from(2).pow(255.into()) {
                return Err(ExprErr::ParseError(
                    loc,
                    "Negative value cannot fit into int256".to_string(),
                ));
            }
            rational_range = rational_range * Elem::from(Concrete::from(I256::from(-1i32)));
            let evaled = rational_range
                .maximize(self, arena)
                .into_expr_err(loc)?
                .maybe_concrete()
                .unwrap()
                .val
                .fit_size();

            ConcreteNode::from(self.add_node(evaled))
        } else {
            let evaled = rational_range
                .maximize(self, arena)
                .into_expr_err(loc)?
                .maybe_concrete()
                .unwrap()
                .val
                .fit_size();
            ConcreteNode::from(self.add_node(evaled))
        };

        let ccvar = Node::ContextVar(
            ContextVar::new_from_concrete(loc, ctx, concrete_node, self).into_expr_err(loc)?,
        );

        let node = ContextVarNode::from(self.add_node(ccvar));
        ctx.add_var(node, self).into_expr_err(loc)?;
        self.add_edge(node, ctx, Edge::Context(ContextEdge::Variable));
        ctx.push_expr(ExprRet::SingleLiteral(node.into()), self)
            .into_expr_err(loc)?;
        Ok(())
    }

    /// 0x7B
    fn hex_num_literal(
        &mut self,
        ctx: ContextNode,
        loc: Loc,
        integer: &str,
        negative: bool,
    ) -> Result<(), ExprErr> {
        let integer: String = integer.chars().filter(|c| *c != '_').collect();
        let val = U256::from_str_radix(&integer, 16)
            .map_err(|e| ExprErr::ParseError(loc, e.to_string()))?;
        let size: u16 = (((32 - (val.leading_zeros() / 8)) * 8).max(8)) as u16;
        let concrete_node = if negative {
            let raw = I256::from_raw(val);
            if raw < 0.into() {
                return Err(ExprErr::ParseError(
                    loc,
                    "Negative value cannot fit into int256".to_string(),
                ));
            }
            let val = I256::from(-1i32) * raw;
            ConcreteNode::from(self.add_node(Concrete::Int(size, val)))
        } else {
            ConcreteNode::from(self.add_node(Concrete::Uint(size, val)))
        };

        let ccvar = Node::ContextVar(
            ContextVar::new_from_concrete(loc, ctx, concrete_node, self).into_expr_err(loc)?,
        );
        let node = self.add_node(ccvar);
        ctx.add_var(node.into(), self).into_expr_err(loc)?;
        self.add_edge(node, ctx, Edge::Context(ContextEdge::Variable));
        ctx.push_expr(ExprRet::SingleLiteral(node), self)
            .into_expr_err(loc)?;
        Ok(())
    }

    /// hex"123123"
    fn hex_literals(&mut self, ctx: ContextNode, loc: Loc, hex: &str) -> Result<(), ExprErr> {
        let mut h = vec![];
        if let Ok(hex_val) = hex::decode(hex) {
            h.extend(hex_val)
        }

        let concrete_node = if h.len() <= 32 {
            let mut target = H256::default();
            let mut max = 0;
            h.iter().enumerate().for_each(|(i, hex_byte)| {
                if *hex_byte != 0x00u8 {
                    max = i as u8 + 1;
                }
                target.0[i] = *hex_byte;
            });
            ConcreteNode::from(self.add_node(Concrete::Bytes(max, target)))
        } else {
<<<<<<< HEAD
            ConcreteNode::from(self.add_node(Concrete::DynBytes(h)))
=======
            // hex""
            ConcreteNode::from(self.add_node(Node::Concrete(Concrete::DynBytes(h))))
>>>>>>> 84c861b9
        };

        let ccvar = Node::ContextVar(
            ContextVar::new_from_concrete(loc, ctx, concrete_node, self).into_expr_err(loc)?,
        );
        let node = self.add_node(ccvar);
        ctx.add_var(node.into(), self).into_expr_err(loc)?;
        self.add_edge(node, ctx, Edge::Context(ContextEdge::Variable));
        ctx.push_expr(ExprRet::SingleLiteral(node), self)
            .into_expr_err(loc)?;
        Ok(())
    }

    fn address_literal(&mut self, ctx: ContextNode, loc: Loc, addr: &str) -> Result<(), ExprErr> {
        let addr = Address::from_str(addr).map_err(|e| ExprErr::ParseError(loc, e.to_string()))?;

        let concrete_node = ConcreteNode::from(self.add_node(Concrete::Address(addr)));
        let ccvar = Node::ContextVar(
            ContextVar::new_from_concrete(loc, ctx, concrete_node, self).into_expr_err(loc)?,
        );
        let node = self.add_node(ccvar);
        ctx.add_var(node.into(), self).into_expr_err(loc)?;
        self.add_edge(node, ctx, Edge::Context(ContextEdge::Variable));
        ctx.push_expr(ExprRet::SingleLiteral(node), self)
            .into_expr_err(loc)?;
        Ok(())
    }

    fn test_string_literal(&mut self, s: &str) -> Option<TestCommand> {
        let split = s.split("::").collect::<Vec<_>>();
        if split.first().copied() == Some("pyro") {
            match split.get(1).copied() {
                Some("variable") => {
                    let name = split.get(2).copied()?;
                    match split.get(3).copied() {
                        Some("range") => {
                            let range = split
                                .get(4)
                                .copied()?
                                .chars()
                                .filter(|c| !c.is_whitespace())
                                .collect::<String>();
                            let range = range
                                .trim_start_matches('[')
                                .trim_end_matches(']')
                                .split(',')
                                .collect::<Vec<_>>();
                            let mut min_str = *range.first()?;
                            let mut min_neg = false;
                            if let Some(new_min) = min_str.strip_prefix('-') {
                                min_neg = true;
                                min_str = new_min;
                            }

                            let mut max_str = *range.get(1)?;
                            let mut max_neg = false;
                            if let Some(new_max) = max_str.strip_prefix('-') {
                                max_neg = true;
                                max_str = new_max;
                            }

                            let min = self
                                .concrete_number_from_str(Loc::Implicit, min_str, "", min_neg, None)
                                .ok()?;
                            let max = self
                                .concrete_number_from_str(Loc::Implicit, max_str, "", max_neg, None)
                                .ok()?;

                            Some(TestCommand::Variable(
                                name.to_string(),
                                VariableCommand::RangeAssert { min, max },
                            ))
                        }
                        _ => None,
                    }
                }
                Some("constraint") => {
                    let constraint = split.get(2).copied()?;
                    Some(TestCommand::Constraint(constraint.to_string()))
                }
                Some("coverage") => match split.get(2).copied() {
                    Some("onlyPath") => {
                        Some(TestCommand::Coverage(graph::CoverageCommand::OnlyPath))
                    }
                    Some("unreachable") => {
                        Some(TestCommand::Coverage(graph::CoverageCommand::Unreachable))
                    }
                    _ => None,
                },
                _ => None,
            }
        } else {
            None
        }
    }

    fn string_literal(&mut self, ctx: ContextNode, loc: Loc, s: &str) -> Result<(), ExprErr> {
        let concrete_node = ConcreteNode::from(self.add_node(Concrete::String(s.to_string())));
        let ccvar = Node::ContextVar(
            ContextVar::new_from_concrete(loc, ctx, concrete_node, self).into_expr_err(loc)?,
        );
        let node = self.add_node(ccvar);
        ctx.add_var(node.into(), self).into_expr_err(loc)?;
        self.add_edge(node, ctx, Edge::Context(ContextEdge::Variable));
        ctx.push_expr(ExprRet::SingleLiteral(node), self)
            .into_expr_err(loc)?;
        Ok(())
    }

    fn bool_literal(&mut self, ctx: ContextNode, loc: Loc, b: bool) -> Result<(), ExprErr> {
        let concrete_node = ConcreteNode::from(self.add_node(Concrete::Bool(b)));
        let ccvar = Node::ContextVar(
            ContextVar::new_from_concrete(loc, ctx, concrete_node, self).into_expr_err(loc)?,
        );
        let node = self.add_node(ccvar);
        ctx.add_var(node.into(), self).into_expr_err(loc)?;
        self.add_edge(node, ctx, Edge::Context(ContextEdge::Variable));
        ctx.push_expr(ExprRet::SingleLiteral(node), self)
            .into_expr_err(loc)?;
        Ok(())
    }
}

#[cfg(test)]
mod tests {

    use super::*;
    use eyre::Result;
    use graph::nodes::Context;
    use graph::nodes::Function;
    use pyrometer::Analyzer;
    use solang_parser::pt::HexLiteral;

    fn make_context_node_for_analyzer(analyzer: &mut Analyzer) -> ContextNode {
        // need to make a function, then provide the function to the new Context
        let func = Function::default();
        let func_node = analyzer.graph.add_node(Node::Function(func)).into();

        let loc = Loc::File(0, 0, 0);
        let ctx = Context::new(func_node, "test_fn".to_string(), loc);

        ContextNode::from(analyzer.graph.add_node(Node::Context(ctx)))
    }

    fn test_number_literal(
        num_literal: &str,
        exponent: &str,
        negative: bool,
        unit: Option<&str>,
        expected: Concrete,
    ) -> Result<()> {
        // setup
        let mut analyzer = Analyzer {
            debug_panic: true,
            ..Default::default()
        };
        let mut arena_base = RangeArena::default();
        let arena = &mut arena_base;
        let ctx = make_context_node_for_analyzer(&mut analyzer);
        let loc = Loc::File(0, 0, 0);

        // create a number literal
        analyzer.number_literal(ctx, loc, num_literal, exponent, negative, unit)?;

        // checks
        let stack = &ctx.underlying(&analyzer)?.expr_ret_stack;
        assert!(
            stack.len() == 1,
            "ret stack length should be 1, got {}",
            stack.len()
        );
        assert!(
            stack[0].is_single(),
            "ret stack[0] should be a single literal, got {:?}",
            stack[0]
        );
        assert!(
            stack[0].has_literal(),
            "ret stack[0] should have a literal, got {:?}",
            stack[0]
        );
        assert!(
            stack[0].literals_list()?.len() == 1,
            "ret stack[0] should have a single literal in the literal list"
        );
        let cvar_node = ContextVarNode::from(stack[0].expect_single()?);
        assert!(cvar_node.is_const(&analyzer, arena)?);
        let min = cvar_node.evaled_range_min(&analyzer, arena)?.unwrap();
        let conc_value = min.maybe_concrete().unwrap().val;
        assert!(
            conc_value == expected,
            "Values do not match: {:?} != {:?}",
            conc_value,
            expected
        );
        Ok(())
    }

    #[test]
    fn test_number_literal_positive() -> Result<()> {
        let num_literal = "123";
        let expected = Concrete::Uint(8, U256::from_dec_str(num_literal).unwrap());
        test_number_literal(num_literal, "", false, None, expected)
    }

    #[test]
    fn test_number_literal_positive_overflow() -> Result<()> {
        let num_literal =
            "115792089237316195423570985008687907853269984665640564039457584007913129639936";
        let expected = Concrete::Uint(8, U256::default()); // we aren't using `expected`
        let result = test_number_literal(num_literal, "", false, None, expected);
        assert!(result.is_err(), "expected an error, got {:?}", result);
        Ok(())
    }

    #[test]
    fn test_number_literal_positive_with_exponent() -> Result<()> {
        // 123e18
        let num_literal = "123";
        let exponent = "10";
        let expected = Concrete::Uint(48, U256::from_dec_str("1230000000000").unwrap());
        test_number_literal(num_literal, exponent, false, None, expected)
    }

    #[test]
    fn test_number_literal_positive_with_zero_exponent() -> Result<()> {
        let num_literal = "123";
        let exponent = "0";
        let expected = Concrete::Uint(8, U256::from_dec_str("123").unwrap());
        test_number_literal(num_literal, exponent, false, None, expected)
    }

    #[test]
    fn test_number_literal_positive_with_zero_exponent_and_unit() -> Result<()> {
        let num_literal = "123";
        let exponent = "0";
        let unit = Some("ether");
        let expected = Concrete::Uint(72, U256::from_dec_str("123000000000000000000").unwrap());
        test_number_literal(num_literal, exponent, false, unit, expected)
    }

    #[test]
    fn test_number_literal_positive_with_unit() -> Result<()> {
        let num_literal = "123";
        let exponent = "";
        let unit = Some("ether");
        let expected = Concrete::Uint(72, U256::from_dec_str("123000000000000000000").unwrap());
        test_number_literal(num_literal, exponent, false, unit, expected)
    }

    #[test]
    fn test_number_literal_negative() -> Result<()> {
        let num_literal = "123";
        let expected = Concrete::Int(8, I256::from_dec_str("-123").unwrap());
        test_number_literal(num_literal, "", true, None, expected)
    }

    #[test]
    fn test_number_literal_negative_zero() -> Result<()> {
        let num_literal = "0";
        let expected = Concrete::Int(8, I256::from_dec_str("0").unwrap());
        test_number_literal(num_literal, "", true, None, expected)
    }

    #[test]
    fn test_number_literal_max() -> Result<()> {
        let num_literal =
            "57896044618658097711785492504343953926634992332820282019728792003956564819968";
        let expected = Concrete::Int(
            256,
            I256::from_dec_str(
                "-57896044618658097711785492504343953926634992332820282019728792003956564819968",
            )
            .unwrap(),
        );
        test_number_literal(num_literal, "", true, None, expected)
    }

    #[test]
    fn test_number_literal_negative_too_large() -> Result<()> {
        let num_literal =
            "57896044618658097711785492504343953926634992332820282019728792003956564819969";
        let expected = Concrete::Int(8, I256::default()); // this doesn't matter since we arent using `expected`
        let result = test_number_literal(num_literal, "", true, None, expected);
        assert!(result.is_err(), "expected an error, got {:?}", result);
        Ok(())
    }

    fn test_rational_number_literal(
        integer: &str,
        fraction: &str,
        exponent: &str,
        negative: bool,
        unit: Option<&str>,
        expected: Concrete,
    ) -> Result<()> {
        // setup
        let mut analyzer = Analyzer {
            debug_panic: true,
            ..Default::default()
        };
        let mut arena_base = RangeArena::default();
        let arena = &mut arena_base;
        let ctx = make_context_node_for_analyzer(&mut analyzer);
        let loc = Loc::File(0, 0, 0);

        // create a rational number literal
        analyzer.rational_number_literal(
            arena, ctx, loc, integer, fraction, exponent, unit, negative,
        )?;

        // checks
        let stack = &ctx.underlying(&analyzer)?.expr_ret_stack;
        assert!(
            stack.len() == 1,
            "ret stack length should be 1, got {}",
            stack.len()
        );
        assert!(
            stack[0].is_single(),
            "ret stack[0] should be a single literal, got {:?}",
            stack[0]
        );
        assert!(
            stack[0].has_literal(),
            "ret stack[0] should have a literal, got {:?}",
            stack[0]
        );
        assert!(
            stack[0].literals_list()?.len() == 1,
            "ret stack[0] should have a single literal in the literal list"
        );
        let cvar_node = ContextVarNode::from(stack[0].expect_single()?);
        assert!(cvar_node.is_const(&analyzer, arena)?);
        let min = cvar_node.evaled_range_min(&analyzer, arena)?.unwrap();
        let conc_value = min.maybe_concrete().unwrap().val;
        assert!(
            conc_value == expected,
            "Values do not match: {:?} != {:?}",
            conc_value,
            expected
        );
        Ok(())
    }

    #[test]
    fn test_rational_number_literal_positive() -> Result<()> {
        let integer = "1";
        let fraction = "00001";
        let exponent = "18";
        let expected = Concrete::Uint(64, U256::from_dec_str("1000010000000000000").unwrap());
        test_rational_number_literal(integer, fraction, exponent, false, None, expected)
    }

    #[test]
    fn test_rational_number_literal_positive_fraction() -> Result<()> {
        let integer = "23";
        let fraction = "5";
        let exponent = "5";
        let expected = Concrete::Uint(24, U256::from_dec_str("2350000").unwrap());
        test_rational_number_literal(integer, fraction, exponent, false, None, expected)
    }

    #[test]
    fn test_rational_number_literal_negative() -> Result<()> {
        let integer = "23";
        let fraction = "5";
        let exponent = "5";
        let expected = Concrete::Int(24, I256::from_dec_str("-2350000").unwrap());
        test_rational_number_literal(integer, fraction, exponent, true, None, expected)
    }

    #[test]
    fn test_rational_number_literal_with_unit() -> Result<()> {
        let integer = "1";
        let fraction = "5";
        let exponent = "0";
        let unit = Some("ether");
        let expected = Concrete::Uint(64, U256::from_dec_str("1500000000000000000").unwrap());
        test_rational_number_literal(integer, fraction, exponent, false, unit, expected)
    }

    fn test_hex_num_literal(hex_literal: &str, negative: bool, expected: Concrete) -> Result<()> {
        // setup
        let mut analyzer = Analyzer {
            debug_panic: true,
            ..Default::default()
        };
        let mut arena_base = RangeArena::default();
        let arena = &mut arena_base;
        let ctx = make_context_node_for_analyzer(&mut analyzer);
        let loc = Loc::File(0, 0, 0);

        // create a hex number literal
        analyzer.hex_num_literal(ctx, loc, hex_literal, negative)?;

        // checks
        let stack = &ctx.underlying(&analyzer)?.expr_ret_stack;
        assert!(
            stack.len() == 1,
            "ret stack length should be 1, got {}",
            stack.len()
        );
        assert!(
            stack[0].is_single(),
            "ret stack[0] should be a single literal, got {:?}",
            stack[0]
        );
        assert!(
            stack[0].has_literal(),
            "ret stack[0] should have a literal, got {:?}",
            stack[0]
        );
        assert!(
            stack[0].literals_list()?.len() == 1,
            "ret stack[0] should have a single literal in the literal list"
        );
        let cvar_node = ContextVarNode::from(stack[0].expect_single()?);
        assert!(cvar_node.is_const(&analyzer, arena)?);
        let min = cvar_node.evaled_range_min(&analyzer, arena)?.unwrap();
        let conc_value = min.maybe_concrete().unwrap().val;
        assert!(
            conc_value == expected,
            "Values do not match: {:?} != {:?}",
            conc_value,
            expected
        );
        Ok(())
    }

    #[test]
    fn test_hex_num_literal_positive() -> Result<()> {
        let hex_literal = "7B"; // 123 in decimal
        let expected = Concrete::Uint(8, U256::from_dec_str("123").unwrap());
        test_hex_num_literal(hex_literal, false, expected)
    }

    #[test]
    fn test_hex_num_literal_negative() -> Result<()> {
        let hex_literal = "7B"; // 123 in decimal
        let expected = Concrete::Int(8, I256::from_dec_str("-123").unwrap());
        test_hex_num_literal(hex_literal, true, expected)
    }

    #[test]
    fn test_hex_num_literal_large_positive() -> Result<()> {
        let hex_literal = "FFFFFFFFFFFFFFFFFFFFFFFFFFFFFFFFFFFFFFFFFFFFFFFFFFFFFFFFFFFFFFFF"; // max U256
        let expected = Concrete::Uint(
            256,
            U256::from_dec_str(
                "115792089237316195423570985008687907853269984665640564039457584007913129639935",
            )
            .unwrap(),
        );
        test_hex_num_literal(hex_literal, false, expected)
    }

    #[test]
    fn test_hex_num_literal_large_negative() -> Result<()> {
        let hex_literal = "7FFFFFFFFFFFFFFFFFFFFFFFFFFFFFFFFFFFFFFFFFFFFFFFFFFFFFFFFFFFFFFF"; // -1
        let expected = Concrete::Int(
            256,
            I256::from_dec_str(
                "-57896044618658097711785492504343953926634992332820282019728792003956564819967",
            )
            .unwrap(),
        );
        test_hex_num_literal(hex_literal, true, expected)
    }

    #[test]
    fn test_hex_num_literal_too_large_negative() -> Result<()> {
        let hex_literal = "FFFFFFFFFFFFFFFFFFFFFFFFFFFFFFFFFFFFFFFFFFFFFFFFFFFFFFFFFFFFFFFF"; // max U256
        let expected = Concrete::Int(256, I256::default()); // doesn't matter since it's out of range
        assert!(test_hex_num_literal(hex_literal, true, expected).is_err());
        Ok(())
    }

    #[test]
    fn test_hex_num_literal_zero() -> Result<()> {
        let hex_literal = "0"; // zero
        let expected = Concrete::Uint(8, U256::from_dec_str("0").unwrap());
        test_hex_num_literal(hex_literal, false, expected)
    }

    #[test]
    fn test_hex_num_literal_min_positive() -> Result<()> {
        let hex_literal = "1"; // smallest positive value
        let expected = Concrete::Uint(8, U256::from_dec_str("1").unwrap());
        test_hex_num_literal(hex_literal, false, expected)
    }

    #[test]
    fn test_hex_num_literal_min_negative() -> Result<()> {
        let hex_literal = "1"; // smallest negative value
        let expected = Concrete::Int(8, I256::from_dec_str("-1").unwrap());
        test_hex_num_literal(hex_literal, true, expected)
    }

    #[test]
    fn test_hex_num_literal_just_below_max_positive() -> Result<()> {
        let hex_literal = "FFFFFFFFFFFFFFFFFFFFFFFFFFFFFFFFFFFFFFFFFFFFFFFFFFFFFFFFFFFFFFFE"; // just below max U256
        let expected = Concrete::Uint(
            256,
            U256::from_dec_str(
                "115792089237316195423570985008687907853269984665640564039457584007913129639934",
            )
            .unwrap(),
        );
        test_hex_num_literal(hex_literal, false, expected)
    }

    #[test]
    fn test_hex_num_literal_negative_just_above_min_negative() -> Result<()> {
        let hex_literal = "7FFFFFFFFFFFFFFFFFFFFFFFFFFFFFFFFFFFFFFFFFFFFFFFFFFFFFFFFFFFFFFE"; // just above min I256
        let expected = Concrete::Int(
            256,
            I256::from_dec_str(
                "-57896044618658097711785492504343953926634992332820282019728792003956564819966",
            )
            .unwrap(),
        );
        test_hex_num_literal(hex_literal, true, expected)
    }

    fn test_hex_literals(hex_literals: &[HexLiteral], expected: Concrete) -> Result<()> {
        // setup
        let mut analyzer = Analyzer {
            debug_panic: true,
            ..Default::default()
        };
        let mut arena_base = RangeArena::default();
        let arena = &mut arena_base;
        let ctx = make_context_node_for_analyzer(&mut analyzer);

        let mut final_str = "".to_string();
        let mut loc = hex_literals[0].loc;
        hex_literals.iter().for_each(|s| {
            loc.use_end_from(&s.loc);
            final_str.push_str(&s.hex);
        });

        // create hex literals
        analyzer.hex_literals(ctx, loc, &final_str)?;

        // checks
        let stack = &ctx.underlying(&analyzer)?.expr_ret_stack;
        assert!(
            stack.len() == 1,
            "ret stack length should be 1, got {}",
            stack.len()
        );
        assert!(
            stack[0].is_single(),
            "ret stack[0] should be a single literal, got {:?}",
            stack[0]
        );
        assert!(
            stack[0].has_literal(),
            "ret stack[0] should have a literal, got {:?}",
            stack[0]
        );
        assert!(
            stack[0].literals_list()?.len() == 1,
            "ret stack[0] should have a single literal in the literal list"
        );
        println!(
            "{:#?}",
            analyzer.graph.node_weight(stack[0].expect_single()?)
        );
        let cvar_node = ContextVarNode::from(stack[0].expect_single()?);
        assert!(cvar_node.is_const(&analyzer, arena)?);
        let min = cvar_node.evaled_range_min(&analyzer, arena)?.unwrap();

        let conc_value = min.maybe_concrete().unwrap().val;
        assert!(
            conc_value == expected,
            "Values do not match: {:?} != {:?}",
            conc_value,
            expected
        );
        Ok(())
    }

    #[test]
    fn test_hex_literals_single() -> Result<()> {
        let hex_literal = HexLiteral {
            hex: "7B".to_string(), // 123 in decimal
            loc: Loc::File(0, 0, 0),
        };
        let mut bytes = [0u8; 32];
        bytes[0] = 0x7B; // Set the first byte to 0x7B as solidity does
        let expected = Concrete::Bytes(1, H256::from_slice(&bytes));
        test_hex_literals(&[hex_literal], expected)
    }

    #[test]
    fn test_hex_literals_multiple() -> Result<()> {
        let hex_literals = [
            HexLiteral {
                hex: "7B".to_string(), // 123 in decimal
                loc: Loc::File(0, 0, 0),
            },
            HexLiteral {
                hex: "FF".to_string(), // 255 in decimal
                loc: Loc::File(0, 0, 0),
            },
        ];

        let mut bytes = [0u8; 32];
        bytes[0] = 0x7B;
        bytes[1] = 0xFF;
        let expected = Concrete::Bytes(2, H256::from_slice(&bytes));
        test_hex_literals(&hex_literals[..], expected)
    }

    #[test]
    fn test_hex_literals_empty() -> Result<()> {
        let hex_literal = HexLiteral {
            hex: "".to_string(),
            loc: Loc::File(0, 0, 0),
        };
        let expected = Concrete::Bytes(0, H256::default());
        test_hex_literals(&[hex_literal], expected)
    }

    #[test]
    fn test_hex_literals_large() -> Result<()> {
        let hex_literal = HexLiteral {
            hex: "FFFFFFFFFFFFFFFFFFFFFFFFFFFFFFFFFFFFFFFFFFFFFFFFFFFFFFFFFFFFFFFF".to_string(), // max H256
            loc: Loc::File(0, 0, 0),
        };
        let expected = Concrete::Bytes(32, H256::from_slice(&[0xFF; 32]));
        test_hex_literals(&[hex_literal], expected)
    }

    fn test_address_literal(address: &str, expected: Concrete) -> Result<()> {
        // setup
        let mut analyzer = Analyzer {
            debug_panic: true,
            ..Default::default()
        };
        let mut arena_base = RangeArena::default();
        let arena = &mut arena_base;
        let ctx = make_context_node_for_analyzer(&mut analyzer);
        let loc = Loc::File(0, 0, 0);

        // create an address literal
        analyzer.address_literal(ctx, loc, address)?;

        // checks
        let stack = &ctx.underlying(&analyzer)?.expr_ret_stack;
        assert!(
            stack.len() == 1,
            "ret stack length should be 1, got {}",
            stack.len()
        );
        assert!(
            stack[0].is_single(),
            "ret stack[0] should be a single literal, got {:?}",
            stack[0]
        );
        assert!(
            stack[0].has_literal(),
            "ret stack[0] should have a literal, got {:?}",
            stack[0]
        );
        assert!(
            stack[0].literals_list()?.len() == 1,
            "ret stack[0] should have a single literal in the literal list"
        );
        let cvar_node = ContextVarNode::from(stack[0].expect_single()?);
        assert!(cvar_node.is_const(&analyzer, arena)?);
        let min = cvar_node.evaled_range_min(&analyzer, arena)?.unwrap();
        let conc_value = min.maybe_concrete().unwrap().val;
        assert!(
            conc_value == expected,
            "Values do not match: {:?} != {:?}",
            conc_value,
            expected
        );
        Ok(())
    }

    #[test]
    fn test_address_literal_valid() -> Result<()> {
        let address = "0x0000000000000000000000000000000000000001";
        let expected = Concrete::Address(Address::from_str(address).unwrap());
        test_address_literal(address, expected)
    }

    #[test]
    fn test_address_literal_zero() -> Result<()> {
        let address = "0x0000000000000000000000000000000000000000";
        let expected = Concrete::Address(Address::from_str(address).unwrap());
        test_address_literal(address, expected)
    }

    #[test]
    fn test_address_literal_max() -> Result<()> {
        let address = "0xFFFFFFFFFFFFFFFFFFFFFFFFFFFFFFFFFFFFFFFF";
        let expected = Concrete::Address(Address::from_str(address).unwrap());
        test_address_literal(address, expected)
    }

    #[test]
    fn test_address_literal_too_large() -> Result<()> {
        let address = "0xFFFFFFFFFFFFFFFFFFFFFFFFFFFFFFFFFFFFFFFFFF"; // 168 bits
        let expected = Concrete::Address(Address::default()); // doesn't matter since we aren't using `expected`
        assert!(test_address_literal(address, expected).is_err());
        Ok(())
    }

    fn test_string_literal(string_value: &str, expected: Concrete) -> Result<()> {
        // setup
        let mut analyzer = Analyzer {
            debug_panic: true,
            ..Default::default()
        };
        let mut arena_base = RangeArena::default();
        let arena = &mut arena_base;
        let ctx = make_context_node_for_analyzer(&mut analyzer);
        let loc = Loc::File(0, 0, 0);

        // create a string literal
        analyzer.string_literal(ctx, loc, string_value)?;

        // checks
        let stack = &ctx.underlying(&analyzer)?.expr_ret_stack;
        assert!(
            stack.len() == 1,
            "ret stack length should be 1, got {}",
            stack.len()
        );
        assert!(
            stack[0].is_single(),
            "ret stack[0] should be a single literal, got {:?}",
            stack[0]
        );
        assert!(
            stack[0].has_literal(),
            "ret stack[0] should have a literal, got {:?}",
            stack[0]
        );
        assert!(
            stack[0].literals_list()?.len() == 1,
            "ret stack[0] should have a single literal in the literal list"
        );
        let cvar_node = ContextVarNode::from(stack[0].expect_single()?);
        assert!(cvar_node.is_const(&analyzer, arena)?);
        let min = cvar_node.evaled_range_min(&analyzer, arena)?.unwrap();
        println!("{min}");
        let conc_value = min.maybe_concrete().unwrap().val;
        assert!(
            conc_value == expected,
            "Values do not match: {:?} != {:?}",
            conc_value,
            expected
        );
        Ok(())
    }

    #[test]
    fn test_string_literal_empty() -> Result<()> {
        let string_value = "";
        let expected = Concrete::String(string_value.to_string());
        test_string_literal(string_value, expected)
    }

    #[test]
    fn test_string_literal_short() -> Result<()> {
        let string_value = "hello";
        let expected = Concrete::String(string_value.to_string());
        test_string_literal(string_value, expected)
    }

    #[test]
    fn test_string_literal_long() -> Result<()> {
        let string_value = "a".repeat(256); // 256 characters long
        let expected = Concrete::String(string_value.clone());
        test_string_literal(&string_value, expected)
    }

    #[test]
    fn test_string_literal_special_chars() -> Result<()> {
        let string_value = r#"!@#$%^&*()_+-=[]{}|;':,.<>/?"#;
        let expected = Concrete::String(string_value.to_string());
        test_string_literal(string_value, expected)
    }

    #[test]
    fn test_string_literal_unicode() -> Result<()> {
        let string_value = r#"🔥🔫"#;
        // Chisel -> unicode"🔥🔫" returns:
        // ├ Hex (Memory):
        // ├─ Length ([0x00:0x20]): 0x0000000000000000000000000000000000000000000000000000000000000008
        // ├─ Contents ([0x20:..]): 0xf09f94a5f09f94ab000000000000000000000000000000000000000000000000

        /* pyrometer analysis cuts off the contents
         21 │ │           string memory s = unicode"🔥🔫";
            │ │           ─────────────────┬───────────────────
            │ │                            ╰───────────────────── Memory var "s" == {len: 8, indices: {0: 0xf0, 1: 0xf0}}
            │ │                            │
            │ │                            ╰───────────────────── Memory var "s" ∈ [ {len: 0, indices: {0: 0xf0, 1: 0xf0}}, {len: 2**256 - 1, indices: {0: 0xf0, 1: 0xf0}} ]
            │ │                            │
            │ │                            ╰───────────────────── Memory var "s" == {len: 8, indices: {0: 0xf0, 1: 0xf0}}
        22 │ │           return s;
            │ │           ────┬───
            │ │               ╰───── returns: "s" == {len: 8, indices: {0: 0xf0, 1: 0xf0}}
         */
        let expected = Concrete::String(string_value.to_string());
        test_string_literal(string_value, expected)
    }

    fn test_bool_literal(bool_value: bool, expected: Concrete) -> Result<()> {
        // setup
        let mut analyzer = Analyzer {
            debug_panic: true,
            ..Default::default()
        };
        let mut arena_base = RangeArena::default();
        let arena = &mut arena_base;
        let ctx = make_context_node_for_analyzer(&mut analyzer);
        let loc = Loc::File(0, 0, 0);

        // create a boolean literal
        analyzer.bool_literal(ctx, loc, bool_value)?;

        // checks
        let stack = &ctx.underlying(&analyzer)?.expr_ret_stack;
        assert!(
            stack.len() == 1,
            "ret stack length should be 1, got {}",
            stack.len()
        );
        assert!(
            stack[0].is_single(),
            "ret stack[0] should be a single literal, got {:?}",
            stack[0]
        );
        assert!(
            stack[0].has_literal(),
            "ret stack[0] should have a literal, got {:?}",
            stack[0]
        );
        assert!(
            stack[0].literals_list()?.len() == 1,
            "ret stack[0] should have a single literal in the literal list"
        );
        let cvar_node = ContextVarNode::from(stack[0].expect_single()?);
        assert!(cvar_node.is_const(&analyzer, arena)?);
        let min = cvar_node.evaled_range_min(&analyzer, arena)?.unwrap();
        let conc_value = min.maybe_concrete().unwrap().val;
        assert!(
            conc_value == expected,
            "Values do not match: {:?} != {:?}",
            conc_value,
            expected
        );
        Ok(())
    }

    #[test]
    fn test_bool_literal_true() -> Result<()> {
        let bool_value = true;
        let expected = Concrete::Bool(true);
        test_bool_literal(bool_value, expected)
    }

    #[test]
    fn test_bool_literal_false() -> Result<()> {
        let bool_value = false;
        let expected = Concrete::Bool(false);
        test_bool_literal(bool_value, expected)
    }
}<|MERGE_RESOLUTION|>--- conflicted
+++ resolved
@@ -246,12 +246,8 @@
             });
             ConcreteNode::from(self.add_node(Concrete::Bytes(max, target)))
         } else {
-<<<<<<< HEAD
-            ConcreteNode::from(self.add_node(Concrete::DynBytes(h)))
-=======
             // hex""
             ConcreteNode::from(self.add_node(Node::Concrete(Concrete::DynBytes(h))))
->>>>>>> 84c861b9
         };
 
         let ccvar = Node::ContextVar(
