use graph::{
    elem::*,
<<<<<<< HEAD
    nodes::{Builtin, Concrete, ConcreteNode, ContextNode, ContextVar, ContextVarNode, ExprRet},
    AnalyzerBackend, ContextEdge, Edge, Node, TestCommand, VariableCommand,
=======
    nodes::{Concrete, ConcreteNode, ContextNode, ContextVar, ContextVarNode, ExprRet},
    AnalyzerBackend, ContextEdge, Edge, Node,
>>>>>>> 44ec8f10
};
use shared::{ExprErr, IntoExprErr, RangeArena};

use ethers_core::types::{Address, H256, I256, U256};
use solang_parser::pt::{HexLiteral, Identifier, Loc};

use std::str::FromStr;

impl<T> Literal for T where T: AnalyzerBackend + Sized {}

/// Dealing with literal expression and parsing them into nodes
pub trait Literal: AnalyzerBackend + Sized {
<<<<<<< HEAD
    fn concrete_number_from_str(
=======
    /// 123, 1e18, -56
    fn number_literal(
>>>>>>> 44ec8f10
        &mut self,
        integer: &str,
        exponent: &str,
        negative: bool,
        unit: &Option<Identifier>,
<<<<<<< HEAD
    ) -> Concrete {
        let int = U256::from_dec_str(integer).unwrap();
=======
    ) -> Result<(), ExprErr> {
        let int =
            U256::from_dec_str(integer).map_err(|e| ExprErr::ParseError(loc, e.to_string()))?;
>>>>>>> 44ec8f10
        let val = if !exponent.is_empty() {
            let exp = U256::from_dec_str(exponent)
                .map_err(|e| ExprErr::ParseError(loc, e.to_string()))?;
            int * U256::from(10).pow(exp)
        } else {
            int
        };

        let val = if let Some(unit) = unit {
            val * self.unit_to_uint(unit)
        } else {
            val
        };

        let size: u16 = ((32 - (val.leading_zeros() / 8)) * 8).max(8) as u16;
        if negative {
            let val = if val == U256::from(2).pow(255.into()) {
                // no need to set upper bit
                I256::from_raw(val)
            } else {
                let raw = I256::from_raw(val);
                if raw < 0.into() {
                    return Err(ExprErr::ParseError(
                        loc,
                        "Negative value cannot fit into int256".to_string(),
                    ));
                }
                I256::from(-1i32) * raw
            };
            Concrete::Int(size, val)
        } else {
            Concrete::Uint(size, val)
        }
    }
    fn number_literal(
        &mut self,
        ctx: ContextNode,
        loc: Loc,
        integer: &str,
        exponent: &str,
        negative: bool,
        unit: &Option<Identifier>,
    ) -> Result<(), ExprErr> {
        let conc = self.concrete_number_from_str(integer, exponent, negative, unit);
        let concrete_node = ConcreteNode::from(self.add_node(Node::Concrete(conc)));
        let ccvar = Node::ContextVar(
            ContextVar::new_from_concrete(loc, ctx, concrete_node, self).into_expr_err(loc)?,
        );
        let node = self.add_node(ccvar);
        ctx.add_var(node.into(), self).into_expr_err(loc)?;
        self.add_edge(node, ctx, Edge::Context(ContextEdge::Variable));
        ctx.push_expr(ExprRet::SingleLiteral(node), self)
            .into_expr_err(loc)?;
        Ok(())
    }

    fn unit_to_uint(&self, unit: &Identifier) -> U256 {
        match &*unit.name {
            "gwei" => U256::from(10).pow(9.into()),
            "ether" => U256::from(10).pow(18.into()),
            "minutes" => U256::from(60),
            "hours" => U256::from(3600),
            "days" => U256::from(86400),
            "weeks" => U256::from(604800),
            _ => U256::from(1),
        }
    }

    /// 1.0001e18
    fn rational_number_literal(
        &mut self,
        arena: &mut RangeArena<Elem<Concrete>>,
        ctx: ContextNode,
        loc: Loc,
        integer: &str,
        fraction: &str,
        exponent: &str,
        unit: &Option<Identifier>,
        negative: bool,
    ) -> Result<(), ExprErr> {
        let int =
            U256::from_dec_str(integer).map_err(|e| ExprErr::ParseError(loc, e.to_string()))?;
        let exp = if !exponent.is_empty() {
            U256::from_dec_str(exponent).map_err(|e| ExprErr::ParseError(loc, e.to_string()))?
        } else {
            U256::from(0)
        };
        let fraction_len = fraction.len();
        let fraction_denom = U256::from(10).pow(fraction_len.into());
        let fraction =
            U256::from_dec_str(fraction).map_err(|e| ExprErr::ParseError(loc, e.to_string()))?;

        let unit_num = if let Some(unit) = unit {
            self.unit_to_uint(unit)
        } else {
            U256::from(1)
        };

        let int_elem = Elem::max(
            Elem::from(Concrete::from(int)),
            Elem::from(Concrete::from(U256::from(1))),
        );

        // move the decimal place to the right
        let mut rational_range = int_elem * Elem::from(Concrete::from(fraction_denom));
        // add the fraction
        rational_range = rational_range + Elem::from(Concrete::from(fraction));
        let mut rhs_power_res = U256::from(10).pow(exp) * unit_num;

        if fraction > rhs_power_res {
            return Err(ExprErr::ParseError(
                loc,
                format!("Invalid rational number: fraction part ({fraction}) has more precision than exponent ({exp}) and unit provide ({unit_num})"),
            ));
        }

        // decrease the exponentiation by the number of places we moved the decimal over
        rhs_power_res /= fraction_denom;

        rational_range = rational_range * Elem::from(Concrete::from(rhs_power_res));

        let concrete_node = if negative {
            let evaled = rational_range.maximize(self, arena).into_expr_err(loc)?;
            let val = evaled.maybe_concrete().unwrap().val.uint_val().unwrap();
            if val > U256::from(2).pow(255.into()) {
                return Err(ExprErr::ParseError(
                    loc,
                    "Negative value cannot fit into int256".to_string(),
                ));
            }
            rational_range = rational_range * Elem::from(Concrete::from(I256::from(-1i32)));
            let evaled = rational_range
                .maximize(self, arena)
                .into_expr_err(loc)?
                .maybe_concrete()
                .unwrap()
                .val
                .fit_size();

            ConcreteNode::from(self.add_node(Node::Concrete(evaled)))
        } else {
            let evaled = rational_range
                .maximize(self, arena)
                .into_expr_err(loc)?
                .maybe_concrete()
                .unwrap()
                .val
                .fit_size();
            ConcreteNode::from(self.add_node(Node::Concrete(evaled)))
        };

        let ccvar = Node::ContextVar(
            ContextVar::new_from_concrete(loc, ctx, concrete_node, self).into_expr_err(loc)?,
        );

        let node = ContextVarNode::from(self.add_node(ccvar));
        ctx.add_var(node, self).into_expr_err(loc)?;
        self.add_edge(node, ctx, Edge::Context(ContextEdge::Variable));
        ctx.push_expr(ExprRet::SingleLiteral(node.into()), self)
            .into_expr_err(loc)?;
        Ok(())
    }

    /// 0x7B
    fn hex_num_literal(
        &mut self,
        ctx: ContextNode,
        loc: Loc,
        integer: &str,
        negative: bool,
    ) -> Result<(), ExprErr> {
        let integer: String = integer.chars().filter(|c| *c != '_').collect();
        let val = U256::from_str_radix(&integer, 16)
            .map_err(|e| ExprErr::ParseError(loc, e.to_string()))?;
        let size: u16 = (((32 - (val.leading_zeros() / 8)) * 8).max(8)) as u16;
        let concrete_node = if negative {
            let raw = I256::from_raw(val);
            if raw < 0.into() {
                return Err(ExprErr::ParseError(
                    loc,
                    "Negative value cannot fit into int256".to_string(),
                ));
            }
            let val = I256::from(-1i32) * raw;
            ConcreteNode::from(self.add_node(Node::Concrete(Concrete::Int(size, val))))
        } else {
            ConcreteNode::from(self.add_node(Node::Concrete(Concrete::Uint(size, val))))
        };

        let ccvar = Node::ContextVar(
            ContextVar::new_from_concrete(loc, ctx, concrete_node, self).into_expr_err(loc)?,
        );
        let node = self.add_node(ccvar);
        ctx.add_var(node.into(), self).into_expr_err(loc)?;
        self.add_edge(node, ctx, Edge::Context(ContextEdge::Variable));
        ctx.push_expr(ExprRet::SingleLiteral(node), self)
            .into_expr_err(loc)?;
        Ok(())
    }

    /// hex"123123"
    fn hex_literals(&mut self, ctx: ContextNode, hexes: &[HexLiteral]) -> Result<(), ExprErr> {
        let mut h = vec![];
        hexes.iter().for_each(|sub_hex| {
            if let Ok(hex_val) = hex::decode(&sub_hex.hex) {
                h.extend(hex_val)
            }
        });

        let mut loc = hexes[0].loc;
        loc.use_end_from(&hexes[hexes.len() - 1].loc);

        let concrete_node = if h.len() <= 32 {
            let mut target = H256::default();
            let mut max = 1;
            h.iter().enumerate().for_each(|(i, hex_byte)| {
                if *hex_byte != 0x00u8 {
                    max = i as u8 + 1;
                }
                target.0[i] = *hex_byte;
            });
            ConcreteNode::from(self.add_node(Node::Concrete(Concrete::Bytes(max, target))))
        } else {
            ConcreteNode::from(self.add_node(Node::Concrete(Concrete::DynBytes(h))))
        };

        let ccvar = Node::ContextVar(
            ContextVar::new_from_concrete(loc, ctx, concrete_node, self).into_expr_err(loc)?,
        );
        let node = self.add_node(ccvar);
        ctx.add_var(node.into(), self).into_expr_err(loc)?;
        self.add_edge(node, ctx, Edge::Context(ContextEdge::Variable));
        ctx.push_expr(ExprRet::SingleLiteral(node), self)
            .into_expr_err(loc)?;
        Ok(())
    }

    fn address_literal(&mut self, ctx: ContextNode, loc: Loc, addr: &str) -> Result<(), ExprErr> {
        let addr = Address::from_str(addr).map_err(|e| ExprErr::ParseError(loc, e.to_string()))?;

        let concrete_node =
            ConcreteNode::from(self.add_node(Node::Concrete(Concrete::Address(addr))));
        let ccvar = Node::ContextVar(
            ContextVar::new_from_concrete(loc, ctx, concrete_node, self).into_expr_err(loc)?,
        );
        let node = self.add_node(ccvar);
        ctx.add_var(node.into(), self).into_expr_err(loc)?;
        self.add_edge(node, ctx, Edge::Context(ContextEdge::Variable));
        ctx.push_expr(ExprRet::SingleLiteral(node), self)
            .into_expr_err(loc)?;
        Ok(())
    }

    fn test_string_literal(&mut self, s: &str) -> Option<TestCommand> {
        let split = s.split("::").collect::<Vec<_>>();
        if split.get(0).copied() == Some("pyro") {
            match split.get(1).copied() {
                Some("variable") => {
                    let name = split.get(2).copied()?;
                    match split.get(3).copied() {
                        Some("range") => {
                            let range = split
                                .get(4)
                                .copied()?
                                .trim_start_matches('[')
                                .trim_end_matches(']')
                                .split(',')
                                .collect::<Vec<_>>();
                            let mut min_str = *range.get(0)?;
                            let mut min_neg = false;
                            if let Some(new_min) = min_str.strip_prefix('-') {
                                min_neg = true;
                                min_str = new_min;
                            }

                            let mut max_str = *range.get(1)?;
                            let mut max_neg = false;
                            if let Some(new_max) = max_str.strip_prefix('-') {
                                max_neg = true;
                                max_str = new_max;
                            }

                            let min = self.concrete_number_from_str(min_str, "", min_neg, &None);
                            let max = self.concrete_number_from_str(max_str, "", max_neg, &None);

                            Some(TestCommand::Variable(
                                name.to_string(),
                                VariableCommand::RangeAssert { min, max },
                            ))
                        }
                        _ => None,
                    }
                }
                Some("constraint") => {
                    let constraint = split.get(2).copied()?;
                    Some(TestCommand::Constraint(constraint.to_string()))
                }
                Some("coverage") => match split.get(2).copied() {
                    Some("onlyPath") => {
                        Some(TestCommand::Coverage(graph::CoverageCommand::OnlyPath))
                    }
                    Some("unreachable") => {
                        Some(TestCommand::Coverage(graph::CoverageCommand::Unreachable))
                    }
                    _ => None,
                },
                _ => None,
            }
        } else {
            None
        }
    }

    fn string_literal(&mut self, ctx: ContextNode, loc: Loc, s: &str) -> Result<(), ExprErr> {
        let concrete_node =
            ConcreteNode::from(self.add_node(Node::Concrete(Concrete::String(s.to_string()))));
        let ccvar = Node::ContextVar(
            ContextVar::new_from_concrete(loc, ctx, concrete_node, self).into_expr_err(loc)?,
        );
        let node = self.add_node(ccvar);
        ctx.add_var(node.into(), self).into_expr_err(loc)?;
        self.add_edge(node, ctx, Edge::Context(ContextEdge::Variable));
        ctx.push_expr(ExprRet::SingleLiteral(node), self)
            .into_expr_err(loc)?;
        Ok(())
    }

    fn bool_literal(&mut self, ctx: ContextNode, loc: Loc, b: bool) -> Result<(), ExprErr> {
        let concrete_node = ConcreteNode::from(self.add_node(Node::Concrete(Concrete::Bool(b))));
        let ccvar = Node::ContextVar(
            ContextVar::new_from_concrete(loc, ctx, concrete_node, self).into_expr_err(loc)?,
        );
        let node = self.add_node(ccvar);
        ctx.add_var(node.into(), self).into_expr_err(loc)?;
        self.add_edge(node, ctx, Edge::Context(ContextEdge::Variable));
        ctx.push_expr(ExprRet::SingleLiteral(node), self)
            .into_expr_err(loc)?;
        Ok(())
    }
}

#[cfg(test)]
mod tests {

    use super::*;
    use eyre::Result;
    use graph::nodes::Context;
    use graph::nodes::Function;
    use pyrometer::Analyzer;
    use solang_parser::pt::Loc;

    fn make_context_node_for_analyzer(analyzer: &mut Analyzer) -> ContextNode {
        // need to make a function, then provide the function to the new Context
        let func = Function::default();
        let func_node = analyzer.graph.add_node(Node::Function(func)).into();

        let loc = Loc::File(0, 0, 0);
        let ctx = Context::new(func_node, "test_fn".to_string(), loc);

        ContextNode::from(analyzer.graph.add_node(Node::Context(ctx)))
    }

    fn test_number_literal(
        num_literal: &str,
        exponent: &str,
        negative: bool,
        unit: Option<Identifier>,
        expected: Concrete,
    ) -> Result<()> {
        // setup
        let mut analyzer = Analyzer {
            debug_panic: true,
            ..Default::default()
        };
        let mut arena_base = RangeArena::default();
        let arena = &mut arena_base;
        let ctx = make_context_node_for_analyzer(&mut analyzer);
        let loc = Loc::File(0, 0, 0);

        // create a number literal
        analyzer.number_literal(ctx, loc, num_literal, exponent, negative, &unit)?;

        // checks
        let stack = &ctx.underlying(&analyzer)?.expr_ret_stack;
        assert!(
            stack.len() == 1,
            "ret stack length should be 1, got {}",
            stack.len()
        );
        assert!(
            stack[0].is_single(),
            "ret stack[0] should be a single literal, got {:?}",
            stack[0]
        );
        assert!(
            stack[0].has_literal(),
            "ret stack[0] should have a literal, got {:?}",
            stack[0]
        );
        assert!(
            stack[0].literals_list()?.len() == 1,
            "ret stack[0] should have a single literal in the literal list"
        );
        let cvar_node = ContextVarNode::from(stack[0].expect_single()?);
        assert!(cvar_node.is_const(&analyzer, arena)?);
        let min = cvar_node.evaled_range_min(&analyzer, arena)?.unwrap();
        let conc_value = min.maybe_concrete().unwrap().val;
        assert!(
            conc_value == expected,
            "Values do not match: {:?} != {:?}",
            conc_value,
            expected
        );
        Ok(())
    }

    #[test]
    fn test_number_literal_positive() -> Result<()> {
        let num_literal = "123";
        let expected = Concrete::Uint(8, U256::from_dec_str(num_literal).unwrap());
        test_number_literal(num_literal, "", false, None, expected)
    }

    #[test]
    fn test_number_literal_positive_overflow() -> Result<()> {
        let num_literal =
            "115792089237316195423570985008687907853269984665640564039457584007913129639936";
        let expected = Concrete::Uint(8, U256::default()); // we aren't using `expected`
        let result = test_number_literal(num_literal, "", false, None, expected);
        assert!(result.is_err(), "expected an error, got {:?}", result);
        Ok(())
    }

    #[test]
    fn test_number_literal_positive_with_exponent() -> Result<()> {
        // 123e18
        let num_literal = "123";
        let exponent = "10";
        let expected = Concrete::Uint(48, U256::from_dec_str("1230000000000").unwrap());
        test_number_literal(num_literal, exponent, false, None, expected)
    }

    #[test]
    fn test_number_literal_positive_with_zero_exponent() -> Result<()> {
        let num_literal = "123";
        let exponent = "0";
        let expected = Concrete::Uint(8, U256::from_dec_str("123").unwrap());
        test_number_literal(num_literal, exponent, false, None, expected)
    }

    #[test]
    fn test_number_literal_positive_with_zero_exponent_and_unit() -> Result<()> {
        let num_literal = "123";
        let exponent = "0";
        let unit = Some(Identifier {
            name: "ether".into(),
            loc: Loc::File(0, 0, 0),
        });
        let expected = Concrete::Uint(72, U256::from_dec_str("123000000000000000000").unwrap());
        test_number_literal(num_literal, exponent, false, unit, expected)
    }

    #[test]
    fn test_number_literal_positive_with_unit() -> Result<()> {
        let num_literal = "123";
        let exponent = "";
        let unit = Some(Identifier {
            name: "ether".into(),
            loc: Loc::File(0, 0, 0),
        });
        let expected = Concrete::Uint(72, U256::from_dec_str("123000000000000000000").unwrap());
        test_number_literal(num_literal, exponent, false, unit, expected)
    }

    #[test]
    fn test_number_literal_negative() -> Result<()> {
        let num_literal = "123";
        let expected = Concrete::Int(8, I256::from_dec_str("-123").unwrap());
        test_number_literal(num_literal, "", true, None, expected)
    }

    #[test]
    fn test_number_literal_negative_zero() -> Result<()> {
        let num_literal = "0";
        let expected = Concrete::Int(8, I256::from_dec_str("0").unwrap());
        test_number_literal(num_literal, "", true, None, expected)
    }

    #[test]
    fn test_number_literal_max() -> Result<()> {
        let num_literal =
            "57896044618658097711785492504343953926634992332820282019728792003956564819968";
        let expected = Concrete::Int(
            256,
            I256::from_dec_str(
                "-57896044618658097711785492504343953926634992332820282019728792003956564819968",
            )
            .unwrap(),
        );
        test_number_literal(num_literal, "", true, None, expected)
    }

    #[test]
    fn test_number_literal_negative_too_large() -> Result<()> {
        let num_literal =
            "57896044618658097711785492504343953926634992332820282019728792003956564819969";
        let expected = Concrete::Int(8, I256::default()); // this doesn't matter since we arent using `expected`
        let result = test_number_literal(num_literal, "", true, None, expected);
        assert!(result.is_err(), "expected an error, got {:?}", result);
        Ok(())
    }

    fn test_rational_number_literal(
        integer: &str,
        fraction: &str,
        exponent: &str,
        negative: bool,
        unit: Option<Identifier>,
        expected: Concrete,
    ) -> Result<()> {
        // setup
        let mut analyzer = Analyzer {
            debug_panic: true,
            ..Default::default()
        };
        let mut arena_base = RangeArena::default();
        let arena = &mut arena_base;
        let ctx = make_context_node_for_analyzer(&mut analyzer);
        let loc = Loc::File(0, 0, 0);

        // create a rational number literal
        analyzer.rational_number_literal(
            arena, ctx, loc, integer, fraction, exponent, &unit, negative,
        )?;

        // checks
        let stack = &ctx.underlying(&analyzer)?.expr_ret_stack;
        assert!(
            stack.len() == 1,
            "ret stack length should be 1, got {}",
            stack.len()
        );
        assert!(
            stack[0].is_single(),
            "ret stack[0] should be a single literal, got {:?}",
            stack[0]
        );
        assert!(
            stack[0].has_literal(),
            "ret stack[0] should have a literal, got {:?}",
            stack[0]
        );
        assert!(
            stack[0].literals_list()?.len() == 1,
            "ret stack[0] should have a single literal in the literal list"
        );
        let cvar_node = ContextVarNode::from(stack[0].expect_single()?);
        assert!(cvar_node.is_const(&analyzer, arena)?);
        let min = cvar_node.evaled_range_min(&analyzer, arena)?.unwrap();
        let conc_value = min.maybe_concrete().unwrap().val;
        assert!(
            conc_value == expected,
            "Values do not match: {:?} != {:?}",
            conc_value,
            expected
        );
        Ok(())
    }

    #[test]
    fn test_rational_number_literal_positive() -> Result<()> {
        let integer = "1";
        let fraction = "00001";
        let exponent = "18";
        let expected = Concrete::Uint(64, U256::from_dec_str("1000010000000000000").unwrap());
        test_rational_number_literal(integer, fraction, exponent, false, None, expected)
    }

    #[test]
    fn test_rational_number_literal_positive_fraction() -> Result<()> {
        let integer = "23";
        let fraction = "5";
        let exponent = "5";
        let expected = Concrete::Uint(24, U256::from_dec_str("2350000").unwrap());
        test_rational_number_literal(integer, fraction, exponent, false, None, expected)
    }

    #[test]
    fn test_rational_number_literal_negative() -> Result<()> {
        let integer = "23";
        let fraction = "5";
        let exponent = "5";
        let expected = Concrete::Int(24, I256::from_dec_str("-2350000").unwrap());
        test_rational_number_literal(integer, fraction, exponent, true, None, expected)
    }

    #[test]
    fn test_rational_number_literal_with_unit() -> Result<()> {
        let integer = "1";
        let fraction = "5";
        let exponent = "0";
        let unit = Some(Identifier {
            name: "ether".into(),
            loc: Loc::File(0, 0, 0),
        });
        let expected = Concrete::Uint(64, U256::from_dec_str("1500000000000000000").unwrap());
        test_rational_number_literal(integer, fraction, exponent, false, unit, expected)
    }

    fn test_hex_num_literal(hex_literal: &str, negative: bool, expected: Concrete) -> Result<()> {
        // setup
        let mut analyzer = Analyzer {
            debug_panic: true,
            ..Default::default()
        };
        let mut arena_base = RangeArena::default();
        let arena = &mut arena_base;
        let ctx = make_context_node_for_analyzer(&mut analyzer);
        let loc = Loc::File(0, 0, 0);

        // create a hex number literal
        analyzer.hex_num_literal(ctx, loc, hex_literal, negative)?;

        // checks
        let stack = &ctx.underlying(&analyzer)?.expr_ret_stack;
        assert!(
            stack.len() == 1,
            "ret stack length should be 1, got {}",
            stack.len()
        );
        assert!(
            stack[0].is_single(),
            "ret stack[0] should be a single literal, got {:?}",
            stack[0]
        );
        assert!(
            stack[0].has_literal(),
            "ret stack[0] should have a literal, got {:?}",
            stack[0]
        );
        assert!(
            stack[0].literals_list()?.len() == 1,
            "ret stack[0] should have a single literal in the literal list"
        );
        let cvar_node = ContextVarNode::from(stack[0].expect_single()?);
        assert!(cvar_node.is_const(&analyzer, arena)?);
        let min = cvar_node.evaled_range_min(&analyzer, arena)?.unwrap();
        let conc_value = min.maybe_concrete().unwrap().val;
        assert!(
            conc_value == expected,
            "Values do not match: {:?} != {:?}",
            conc_value,
            expected
        );
        Ok(())
    }

    #[test]
    fn test_hex_num_literal_positive() -> Result<()> {
        let hex_literal = "7B"; // 123 in decimal
        let expected = Concrete::Uint(8, U256::from_dec_str("123").unwrap());
        test_hex_num_literal(hex_literal, false, expected)
    }

    #[test]
    fn test_hex_num_literal_negative() -> Result<()> {
        let hex_literal = "7B"; // 123 in decimal
        let expected = Concrete::Int(8, I256::from_dec_str("-123").unwrap());
        test_hex_num_literal(hex_literal, true, expected)
    }

    #[test]
    fn test_hex_num_literal_large_positive() -> Result<()> {
        let hex_literal = "FFFFFFFFFFFFFFFFFFFFFFFFFFFFFFFFFFFFFFFFFFFFFFFFFFFFFFFFFFFFFFFF"; // max U256
        let expected = Concrete::Uint(
            256,
            U256::from_dec_str(
                "115792089237316195423570985008687907853269984665640564039457584007913129639935",
            )
            .unwrap(),
        );
        test_hex_num_literal(hex_literal, false, expected)
    }

    #[test]
    fn test_hex_num_literal_large_negative() -> Result<()> {
        let hex_literal = "7FFFFFFFFFFFFFFFFFFFFFFFFFFFFFFFFFFFFFFFFFFFFFFFFFFFFFFFFFFFFFFF"; // -1
        let expected = Concrete::Int(
            256,
            I256::from_dec_str(
                "-57896044618658097711785492504343953926634992332820282019728792003956564819967",
            )
            .unwrap(),
        );
        test_hex_num_literal(hex_literal, true, expected)
    }

    #[test]
    fn test_hex_num_literal_too_large_negative() -> Result<()> {
        let hex_literal = "FFFFFFFFFFFFFFFFFFFFFFFFFFFFFFFFFFFFFFFFFFFFFFFFFFFFFFFFFFFFFFFF"; // max U256
        let expected = Concrete::Int(256, I256::default()); // doesn't matter since it's out of range
        assert!(test_hex_num_literal(hex_literal, true, expected).is_err());
        Ok(())
    }

    #[test]
    fn test_hex_num_literal_zero() -> Result<()> {
        let hex_literal = "0"; // zero
        let expected = Concrete::Uint(8, U256::from_dec_str("0").unwrap());
        test_hex_num_literal(hex_literal, false, expected)
    }

    #[test]
    fn test_hex_num_literal_min_positive() -> Result<()> {
        let hex_literal = "1"; // smallest positive value
        let expected = Concrete::Uint(8, U256::from_dec_str("1").unwrap());
        test_hex_num_literal(hex_literal, false, expected)
    }

    #[test]
    fn test_hex_num_literal_min_negative() -> Result<()> {
        let hex_literal = "1"; // smallest negative value
        let expected = Concrete::Int(8, I256::from_dec_str("-1").unwrap());
        test_hex_num_literal(hex_literal, true, expected)
    }

    #[test]
    fn test_hex_num_literal_just_below_max_positive() -> Result<()> {
        let hex_literal = "FFFFFFFFFFFFFFFFFFFFFFFFFFFFFFFFFFFFFFFFFFFFFFFFFFFFFFFFFFFFFFFE"; // just below max U256
        let expected = Concrete::Uint(
            256,
            U256::from_dec_str(
                "115792089237316195423570985008687907853269984665640564039457584007913129639934",
            )
            .unwrap(),
        );
        test_hex_num_literal(hex_literal, false, expected)
    }

    #[test]
    fn test_hex_num_literal_negative_just_above_min_negative() -> Result<()> {
        let hex_literal = "7FFFFFFFFFFFFFFFFFFFFFFFFFFFFFFFFFFFFFFFFFFFFFFFFFFFFFFFFFFFFFFE"; // just above min I256
        let expected = Concrete::Int(
            256,
            I256::from_dec_str(
                "-57896044618658097711785492504343953926634992332820282019728792003956564819966",
            )
            .unwrap(),
        );
        test_hex_num_literal(hex_literal, true, expected)
    }

    fn test_hex_literals(hex_literals: &[HexLiteral], expected: Concrete) -> Result<()> {
        // setup
        let mut analyzer = Analyzer {
            debug_panic: true,
            ..Default::default()
        };
        let mut arena_base = RangeArena::default();
        let arena = &mut arena_base;
        let ctx = make_context_node_for_analyzer(&mut analyzer);

        // create hex literals
        analyzer.hex_literals(ctx, hex_literals)?;

        // checks
        let stack = &ctx.underlying(&analyzer)?.expr_ret_stack;
        assert!(
            stack.len() == 1,
            "ret stack length should be 1, got {}",
            stack.len()
        );
        assert!(
            stack[0].is_single(),
            "ret stack[0] should be a single literal, got {:?}",
            stack[0]
        );
        assert!(
            stack[0].has_literal(),
            "ret stack[0] should have a literal, got {:?}",
            stack[0]
        );
        assert!(
            stack[0].literals_list()?.len() == 1,
            "ret stack[0] should have a single literal in the literal list"
        );
        println!(
            "{:#?}",
            analyzer.graph.node_weight(stack[0].expect_single()?)
        );
        let cvar_node = ContextVarNode::from(stack[0].expect_single()?);
        assert!(cvar_node.is_const(&analyzer, arena)?);
        let min = cvar_node.evaled_range_min(&analyzer, arena)?.unwrap();

        let conc_value = min.maybe_concrete().unwrap().val;
        assert!(
            conc_value == expected,
            "Values do not match: {:?} != {:?}",
            conc_value,
            expected
        );
        Ok(())
    }

    #[test]
    fn test_hex_literals_single() -> Result<()> {
        let hex_literal = HexLiteral {
            hex: "7B".to_string(), // 123 in decimal
            loc: Loc::File(0, 0, 0),
        };
        let mut bytes = [0u8; 32];
        bytes[0] = 0x7B; // Set the first byte to 0x7B as solidity does
        let expected = Concrete::Bytes(1, H256::from_slice(&bytes));
        test_hex_literals(&[hex_literal], expected)
    }

    #[test]
    fn test_hex_literals_multiple() -> Result<()> {
        let hex_literals = vec![
            HexLiteral {
                hex: "7B".to_string(), // 123 in decimal
                loc: Loc::File(0, 0, 0),
            },
            HexLiteral {
                hex: "FF".to_string(), // 255 in decimal
                loc: Loc::File(0, 0, 0),
            },
        ];

        let mut bytes = [0u8; 32];
        bytes[0] = 0x7B;
        bytes[1] = 0xFF;
        let expected = Concrete::Bytes(2, H256::from_slice(&bytes));
        test_hex_literals(&hex_literals, expected)
    }

    #[test]
    fn test_hex_literals_empty() -> Result<()> {
        let hex_literal = HexLiteral {
            hex: "".to_string(),
            loc: Loc::File(0, 0, 0),
        };
        let expected = Concrete::Bytes(1, H256::default());
        test_hex_literals(&[hex_literal], expected)
    }

    #[test]
    fn test_hex_literals_large() -> Result<()> {
        let hex_literal = HexLiteral {
            hex: "FFFFFFFFFFFFFFFFFFFFFFFFFFFFFFFFFFFFFFFFFFFFFFFFFFFFFFFFFFFFFFFF".to_string(), // max H256
            loc: Loc::File(0, 0, 0),
        };
        let expected = Concrete::Bytes(32, H256::from_slice(&[0xFF; 32]));
        test_hex_literals(&[hex_literal], expected)
    }

    fn test_address_literal(address: &str, expected: Concrete) -> Result<()> {
        // setup
        let mut analyzer = Analyzer {
            debug_panic: true,
            ..Default::default()
        };
        let mut arena_base = RangeArena::default();
        let arena = &mut arena_base;
        let ctx = make_context_node_for_analyzer(&mut analyzer);
        let loc = Loc::File(0, 0, 0);

        // create an address literal
        analyzer.address_literal(ctx, loc, address)?;

        // checks
        let stack = &ctx.underlying(&analyzer)?.expr_ret_stack;
        assert!(
            stack.len() == 1,
            "ret stack length should be 1, got {}",
            stack.len()
        );
        assert!(
            stack[0].is_single(),
            "ret stack[0] should be a single literal, got {:?}",
            stack[0]
        );
        assert!(
            stack[0].has_literal(),
            "ret stack[0] should have a literal, got {:?}",
            stack[0]
        );
        assert!(
            stack[0].literals_list()?.len() == 1,
            "ret stack[0] should have a single literal in the literal list"
        );
        let cvar_node = ContextVarNode::from(stack[0].expect_single()?);
        assert!(cvar_node.is_const(&analyzer, arena)?);
        let min = cvar_node.evaled_range_min(&analyzer, arena)?.unwrap();
        let conc_value = min.maybe_concrete().unwrap().val;
        assert!(
            conc_value == expected,
            "Values do not match: {:?} != {:?}",
            conc_value,
            expected
        );
        Ok(())
    }

    #[test]
    fn test_address_literal_valid() -> Result<()> {
        let address = "0x0000000000000000000000000000000000000001";
        let expected = Concrete::Address(Address::from_str(address).unwrap());
        test_address_literal(address, expected)
    }

    #[test]
    fn test_address_literal_zero() -> Result<()> {
        let address = "0x0000000000000000000000000000000000000000";
        let expected = Concrete::Address(Address::from_str(address).unwrap());
        test_address_literal(address, expected)
    }

    #[test]
    fn test_address_literal_max() -> Result<()> {
        let address = "0xFFFFFFFFFFFFFFFFFFFFFFFFFFFFFFFFFFFFFFFF";
        let expected = Concrete::Address(Address::from_str(address).unwrap());
        test_address_literal(address, expected)
    }

    #[test]
    fn test_address_literal_too_large() -> Result<()> {
        let address = "0xFFFFFFFFFFFFFFFFFFFFFFFFFFFFFFFFFFFFFFFFFF"; // 168 bits
        let expected = Concrete::Address(Address::default()); // doesn't matter since we aren't using `expected`
        assert!(test_address_literal(address, expected).is_err());
        Ok(())
    }

    fn test_string_literal(string_value: &str, expected: Concrete) -> Result<()> {
        // setup
        let mut analyzer = Analyzer {
            debug_panic: true,
            ..Default::default()
        };
        let mut arena_base = RangeArena::default();
        let arena = &mut arena_base;
        let ctx = make_context_node_for_analyzer(&mut analyzer);
        let loc = Loc::File(0, 0, 0);

        // create a string literal
        analyzer.string_literal(ctx, loc, string_value)?;

        // checks
        let stack = &ctx.underlying(&analyzer)?.expr_ret_stack;
        assert!(
            stack.len() == 1,
            "ret stack length should be 1, got {}",
            stack.len()
        );
        assert!(
            stack[0].is_single(),
            "ret stack[0] should be a single literal, got {:?}",
            stack[0]
        );
        assert!(
            stack[0].has_literal(),
            "ret stack[0] should have a literal, got {:?}",
            stack[0]
        );
        assert!(
            stack[0].literals_list()?.len() == 1,
            "ret stack[0] should have a single literal in the literal list"
        );
        let cvar_node = ContextVarNode::from(stack[0].expect_single()?);
        assert!(cvar_node.is_const(&analyzer, arena)?);
        let min = cvar_node.evaled_range_min(&analyzer, arena)?.unwrap();
        println!("{min}");
        let conc_value = min.maybe_concrete().unwrap().val;
        assert!(
            conc_value == expected,
            "Values do not match: {:?} != {:?}",
            conc_value,
            expected
        );
        Ok(())
    }

    #[test]
    fn test_string_literal_empty() -> Result<()> {
        let string_value = "";
        let expected = Concrete::String(string_value.to_string());
        test_string_literal(string_value, expected)
    }

    #[test]
    fn test_string_literal_short() -> Result<()> {
        let string_value = "hello";
        let expected = Concrete::String(string_value.to_string());
        test_string_literal(string_value, expected)
    }

    #[test]
    fn test_string_literal_long() -> Result<()> {
        let string_value = "a".repeat(256); // 256 characters long
        let expected = Concrete::String(string_value.clone());
        test_string_literal(&string_value, expected)
    }

    #[test]
    fn test_string_literal_special_chars() -> Result<()> {
        let string_value = r#"!@#$%^&*()_+-=[]{}|;':,.<>/?"#;
        let expected = Concrete::String(string_value.to_string());
        test_string_literal(string_value, expected)
    }

    #[test]
    fn test_string_literal_unicode() -> Result<()> {
        let string_value = r#"🔥🔫"#;
        // Chisel -> unicode"🔥🔫" returns:
        // ├ Hex (Memory):
        // ├─ Length ([0x00:0x20]): 0x0000000000000000000000000000000000000000000000000000000000000008
        // ├─ Contents ([0x20:..]): 0xf09f94a5f09f94ab000000000000000000000000000000000000000000000000

        /* pyrometer analysis cuts off the contents
         21 │ │           string memory s = unicode"🔥🔫";
            │ │           ─────────────────┬───────────────────
            │ │                            ╰───────────────────── Memory var "s" == {len: 8, indices: {0: 0xf0, 1: 0xf0}}
            │ │                            │
            │ │                            ╰───────────────────── Memory var "s" ∈ [ {len: 0, indices: {0: 0xf0, 1: 0xf0}}, {len: 2**256 - 1, indices: {0: 0xf0, 1: 0xf0}} ]
            │ │                            │
            │ │                            ╰───────────────────── Memory var "s" == {len: 8, indices: {0: 0xf0, 1: 0xf0}}
        22 │ │           return s;
            │ │           ────┬───
            │ │               ╰───── returns: "s" == {len: 8, indices: {0: 0xf0, 1: 0xf0}}
         */
        let expected = Concrete::String(string_value.to_string());
        test_string_literal(string_value, expected)
    }

    fn test_bool_literal(bool_value: bool, expected: Concrete) -> Result<()> {
        // setup
        let mut analyzer = Analyzer {
            debug_panic: true,
            ..Default::default()
        };
        let mut arena_base = RangeArena::default();
        let arena = &mut arena_base;
        let ctx = make_context_node_for_analyzer(&mut analyzer);
        let loc = Loc::File(0, 0, 0);

        // create a boolean literal
        analyzer.bool_literal(ctx, loc, bool_value)?;

        // checks
        let stack = &ctx.underlying(&analyzer)?.expr_ret_stack;
        assert!(
            stack.len() == 1,
            "ret stack length should be 1, got {}",
            stack.len()
        );
        assert!(
            stack[0].is_single(),
            "ret stack[0] should be a single literal, got {:?}",
            stack[0]
        );
        assert!(
            stack[0].has_literal(),
            "ret stack[0] should have a literal, got {:?}",
            stack[0]
        );
        assert!(
            stack[0].literals_list()?.len() == 1,
            "ret stack[0] should have a single literal in the literal list"
        );
        let cvar_node = ContextVarNode::from(stack[0].expect_single()?);
        assert!(cvar_node.is_const(&analyzer, arena)?);
        let min = cvar_node.evaled_range_min(&analyzer, arena)?.unwrap();
        let conc_value = min.maybe_concrete().unwrap().val;
        assert!(
            conc_value == expected,
            "Values do not match: {:?} != {:?}",
            conc_value,
            expected
        );
        Ok(())
    }

    #[test]
    fn test_bool_literal_true() -> Result<()> {
        let bool_value = true;
        let expected = Concrete::Bool(true);
        test_bool_literal(bool_value, expected)
    }

    #[test]
    fn test_bool_literal_false() -> Result<()> {
        let bool_value = false;
        let expected = Concrete::Bool(false);
        test_bool_literal(bool_value, expected)
    }
}<|MERGE_RESOLUTION|>--- conflicted
+++ resolved
@@ -1,12 +1,7 @@
 use graph::{
     elem::*,
-<<<<<<< HEAD
     nodes::{Builtin, Concrete, ConcreteNode, ContextNode, ContextVar, ContextVarNode, ExprRet},
     AnalyzerBackend, ContextEdge, Edge, Node, TestCommand, VariableCommand,
-=======
-    nodes::{Concrete, ConcreteNode, ContextNode, ContextVar, ContextVarNode, ExprRet},
-    AnalyzerBackend, ContextEdge, Edge, Node,
->>>>>>> 44ec8f10
 };
 use shared::{ExprErr, IntoExprErr, RangeArena};
 
@@ -19,25 +14,14 @@
 
 /// Dealing with literal expression and parsing them into nodes
 pub trait Literal: AnalyzerBackend + Sized {
-<<<<<<< HEAD
     fn concrete_number_from_str(
-=======
-    /// 123, 1e18, -56
-    fn number_literal(
->>>>>>> 44ec8f10
         &mut self,
         integer: &str,
         exponent: &str,
         negative: bool,
         unit: &Option<Identifier>,
-<<<<<<< HEAD
     ) -> Concrete {
         let int = U256::from_dec_str(integer).unwrap();
-=======
-    ) -> Result<(), ExprErr> {
-        let int =
-            U256::from_dec_str(integer).map_err(|e| ExprErr::ParseError(loc, e.to_string()))?;
->>>>>>> 44ec8f10
         let val = if !exponent.is_empty() {
             let exp = U256::from_dec_str(exponent)
                 .map_err(|e| ExprErr::ParseError(loc, e.to_string()))?;
