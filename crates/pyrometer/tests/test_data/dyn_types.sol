// SPDX-License-Identifier: MIT or APACHE2
pragma solidity ^0.8.0;

contract DynTypes {
    uint256[] storeVar;

    struct Strukt {
        uint256 a;
        uint256 b;
    }

    mapping(address => Strukt) public someMapping;
    mapping(address => Strukt[]) public someMapping2;

    function bytes_dyn(bytes calldata x) public pure {
        bytes memory y = x;
        require(x.length < 10);
        y[8] = 0xff;
        require(y.length == 9);
    }

<<<<<<< HEAD
    function array_dyn(uint256[] memory x) public pure {
=======

    function array_dyn(uint256[] memory x) public {
>>>>>>> 84c861b9
        x[0] = 5;
        require(x.length < 10);
        uint256[] memory y = x;
        y[8] = 100;
        require(y.length == 9);
    }

    function nested_bytes_dyn(bytes[] memory x, uint y) public pure {
        bytes memory a = hex"1337";
        x[0] = a;
        require(x[0][0] == hex"13");
        // return x[0][0];

        x[y] = hex"1122";
        uint256 z = y - 1;
        require(x[z + 1][0] == hex"11");
    }

    function array_push(uint256 x) public {
        // require(x > 5);
        storeVar.push(x);
        storeVar.push(x);
        storeVar.push(x);
        // TODO: handle this better
        require(storeVar[0] == x);
        storeVar.push(x);
        require(storeVar[1] == x);
        uint256 y = storeVar[storeVar.length - 1];
        storeVar.pop();
        require(y == x);
    }

    function indexInto() public view returns (uint256) {
        return storeVar[basicFunc()];
    }

    function basicFunc() public pure returns (uint256) {
        return 1;
    }

    function indexIntoMapping(address who) public {
        // TODO: this should panic
        Strukt storage a = someMapping[who];
        a.a = 100;
        a.b = 100;
        require(someMapping[who].a == 300);
    }

    address[] t;

    function inLoop(address holder, address[] memory tokens) public pure {
        address[] memory h = new address[](1);
        h[0] = holder;
        inLoop(h, tokens);
    }

    function inLoop(address[] memory holders, address[] memory) public pure {
        for (uint j = 0; j < holders.length; j++) {
            address holder = holders[j];
            holder;
        }
    }

    struct DontUseMoreThanOnce {
        uint256 a;
        uint256 b;
    }

    function dynUserType() public {
        DontUseMoreThanOnce[] memory dont = new DontUseMoreThanOnce[](1);
        dont[0].a = 100;
        dont[0].b = 100;
        require(dont[0].a == 100);
    }

    function getReturnedUserType() public pure {
        // Strukt[] memory strukt = returnUserType()[0];
        Strukt memory strukt = returnUserType()[0];
        require(strukt.a == 100);
    }

    function returnUserType() public pure returns (Strukt[] memory) {
        Strukt[] memory strukt = new Strukt[](1);
        strukt[0].a = 100;
        strukt[0].b = 100;
        return strukt;
    }

    function multiDimensionalArray() public returns (bool z) {
        uint256[][] memory multiArray = new uint256[][](2);
        uint256[] memory indices = new uint256[](2);
        
        indices[0] = 0;
        indices[1] = 1;

        for (uint i = 0; i < multiArray.length; i++) {
            multiArray[i] = new uint256[](2);
            for (uint j = 0; j < multiArray[i].length; j++) {
                multiArray[i][j] = 1;
            }
        }

        z = true;
    }

}<|MERGE_RESOLUTION|>--- conflicted
+++ resolved
@@ -19,12 +19,7 @@
         require(y.length == 9);
     }
 
-<<<<<<< HEAD
     function array_dyn(uint256[] memory x) public pure {
-=======
-
-    function array_dyn(uint256[] memory x) public {
->>>>>>> 84c861b9
         x[0] = 5;
         require(x.length < 10);
         uint256[] memory y = x;
