use crate::{
    nodes::{ContextNode, ContextVarNode, EnvCtxNode, ExprRet, VarNode},
    AnalyzerBackend, ContextEdge, Edge, GraphBackend, Node, TypeNode,
};
use petgraph::Direction;
use shared::GraphError;

use petgraph::visit::EdgeRef;
use solang_parser::pt::Loc;

use std::collections::BTreeMap;

impl ContextNode {
    pub fn input_variables(&self, analyzer: &impl GraphBackend) -> Vec<ContextVarNode> {
        self.vars(analyzer)
            .iter()
            .filter_map(|(_, var)| {
                if var.is_func_input(analyzer) {
                    Some(var.first_version(analyzer))
                } else {
                    None
                }
            })
            .collect()
    }

    /// Debug print the stack
    pub fn debug_expr_stack_str(&self, analyzer: &impl GraphBackend) -> Result<String, GraphError> {
        let underlying_mut = self.underlying(analyzer)?;
        Ok(format!(
            "{:#?}",
            underlying_mut
                .expr_ret_stack
                .iter()
                .rev()
                .enumerate()
                .map(|(i, elem)| format!("{i}. {}", elem.debug_str(analyzer)))
                .collect::<Vec<_>>()
        ))
    }

    pub fn debug_expr_stack(&self, analyzer: &impl GraphBackend) -> Result<(), GraphError> {
        println!("{}", self.debug_expr_stack_str(analyzer)?);
        Ok(())
    }

    /// Add a variable to this context
    pub fn add_var(
        &self,
        var: ContextVarNode,
        analyzer: &mut impl AnalyzerBackend,
    ) -> Result<(), GraphError> {
        // var.cache_range(analyzer)?;
        if var.is_storage(analyzer)? {
            let name = var.name(analyzer)?;
            let vars = &mut self.underlying_mut(analyzer)?.cache.storage_vars;
            vars.insert(name, var);
        }

        if var.underlying(analyzer)?.is_tmp {
            let name = var.display_name(analyzer)?;
            let vars = &mut self.underlying_mut(analyzer)?.cache.tmp_vars;
            vars.insert(name, var);
            Ok(())
        } else {
            let name = var.name(analyzer)?;
            let vars = &mut self.underlying_mut(analyzer)?.cache.vars;
            vars.insert(name, var);
            Ok(())
        }
    }

    /// Returns whether the context's cache contains a variable (by name)
    pub fn contains_var(
        &self,
        var_name: &str,
        analyzer: &impl GraphBackend,
    ) -> Result<bool, GraphError> {
        Ok(self.underlying(analyzer)?.cache.vars.contains_key(var_name))
    }

    /// Gets a variable by name in the context
    pub fn var_by_name(&self, analyzer: &impl GraphBackend, name: &str) -> Option<ContextVarNode> {
        self.underlying(analyzer)
            .unwrap()
            .cache
            .vars
            .get(name)
            .copied()
    }

    pub fn tmp_var_by_name(
        &self,
        analyzer: &impl GraphBackend,
        name: &str,
    ) -> Option<ContextVarNode> {
        self.underlying(analyzer)
            .unwrap()
            .cache
            .tmp_vars
            .get(name)
            .copied()
    }

<<<<<<< HEAD
    pub fn storage_var_by_name(
        &self,
        analyzer: &impl GraphBackend,
        name: &str,
    ) -> Option<ContextVarNode> {
        self.underlying(analyzer)
            .unwrap()
            .cache
            .storage_vars
            .get(name)
            .copied()
=======
    pub fn env_or_recurse(
        &self,
        analyzer: &mut impl AnalyzerBackend,
    ) -> Result<Option<EnvCtxNode>, GraphError> {
        if let Some(env) = analyzer
            .graph()
            .edges_directed(self.0.into(), Direction::Incoming)
            .find(|e| matches!(e.weight(), Edge::Context(ContextEdge::Env)))
            .map(|e| e.source())
        {
            return Ok(Some(env.into()));
        }

        if let Some(parent) = self.ancestor_in_call(analyzer)? {
            if let Some(in_parent) = parent.env_or_recurse(analyzer)? {
                return Ok(Some(in_parent));
            } else {
                Ok(None)
            }
        } else {
            Ok(None)
        }
>>>>>>> 891f00b5
    }

    /// Gets a variable by name or recurses up the relevant scopes/contexts until it is found
    pub fn var_by_name_or_recurse(
        &self,
        analyzer: &impl GraphBackend,
        name: &str,
    ) -> Result<Option<ContextVarNode>, GraphError> {
        if let Some(var) = self.var_by_name(analyzer, name) {
            return Ok(Some(var));
        }

        if let Some(parent) = self.ancestor_in_fn(analyzer, self.associated_fn(analyzer)?)? {
            if let Some(in_parent) = parent.var_by_name_or_recurse(analyzer, name)? {
                return Ok(Some(in_parent));
            }
        }

        if let Some(parent) = self.underlying(analyzer)?.continuation_of() {
            parent.var_by_name_or_recurse(analyzer, name)
        } else {
            Ok(None)
        }
    }

    pub fn storage_var_by_name_or_recurse(
        &self,
        analyzer: &mut impl AnalyzerBackend,
        name: &str,
    ) -> Result<Option<ContextVarNode>, GraphError> {
        if let Some(var) = self.storage_var_by_name(analyzer, name) {
            return Ok(Some(var));
        }

        // TODO: need to ensure no two instances of the contract at different addresses
        let relevant_contract = self.associated_contract(analyzer)?;
        let mut next_parent = self.underlying(analyzer)?.parent_ctx();
        while let Some(parent) = next_parent {
            let parent_contract = parent.associated_contract(analyzer)?;
            if parent_contract == relevant_contract {
                if let Some(in_parent) = parent.storage_var_by_name(analyzer, name) {
                    return Ok(Some(in_parent.latest_version(analyzer)));
                }
            }

            next_parent = parent.underlying(analyzer)?.parent_ctx();
        }

        Ok(None)
    }

    /// Gets a variable by name or recurses up the relevant scopes/contexts until it is found
    pub fn struct_field_access_by_name_recurse(
        &self,
        analyzer: &mut impl AnalyzerBackend,
        loc: Loc,
        full_name: &str,
    ) -> Result<Option<ContextVarNode>, GraphError> {
        let split = full_name.split('.').collect::<Vec<_>>();
        if split.len() < 2 {
            return Ok(None);
        }

        let member_name = split[0..=split.len() - 2].join(".");
        let field_name = split.last().unwrap();

        // get the member
        let Some(member) = self.var_by_name_or_recurse(analyzer, &member_name)? else {
            return Ok(None);
        };

        // maybe move var into this context
        let member = self.maybe_move_var(member, loc, analyzer)?;
        let fields = member.struct_to_fields(analyzer)?;
        let field = fields.into_iter().find(|field| {
            let full_name = field.name(analyzer).unwrap();
            let target_field_name = full_name.split('.').last().unwrap();
            *field_name == target_field_name
        });

        Ok(field)
    }

    /// Gets all storage variables associated with a context
    pub fn storage_vars(&self, analyzer: &impl AnalyzerBackend) -> Vec<ContextVarNode> {
        self.underlying(analyzer)
            .unwrap()
            .cache
            .storage_vars
            .values()
            .cloned()
            .collect()
    }

    pub fn contract_vars_referenced(&self, analyzer: &impl AnalyzerBackend) -> Vec<VarNode> {
        // let mut storage_vars = self.storage_vars(analyzer);
        let all_vars = self.all_vars(analyzer);
        let all_contract_vars = all_vars
            .into_iter()
            .filter_map(|var| {
                if analyzer
                    .graph()
                    .edges_directed(var.1 .0.into(), petgraph::Direction::Outgoing)
                    .any(|edge| {
                        matches!(edge.weight(), Edge::Context(ContextEdge::ContractVariable))
                    })
                {
                    Some(var.1)
                } else {
                    None
                }
            })
            .collect::<Vec<_>>();

        all_contract_vars
            .iter()
            .filter_map(|var| {
                let name = var.name(analyzer).unwrap();
                Some(
                    analyzer
                        .user_types()
                        .get(&name)?
                        .iter()
                        .filter_map(|idx| match analyzer.node(*idx) {
                            Node::Var(_) => Some(VarNode::from(*idx)),
                            _ => None,
                        })
                        .collect::<Vec<_>>(),
                )
            })
            .flatten()
            .collect()
    }

    pub fn usertype_vars_referenced(&self, analyzer: &impl AnalyzerBackend) -> Vec<TypeNode> {
        let vars = self.all_vars(analyzer);
        vars.iter()
            .filter_map(|(_, var)| var.maybe_usertype(analyzer).ok())
            .flatten()
            .collect()
    }

    pub fn contract_vars_referenced_global(&self, analyzer: &impl AnalyzerBackend) -> Vec<VarNode> {
        let mut reffed_storage = self.contract_vars_referenced(analyzer);
        analyzer
            .graph()
            .edges_directed(self.0.into(), petgraph::Direction::Incoming)
            .filter(|edge| matches!(edge.weight(), Edge::Context(ContextEdge::Continue(_))))
            .map(|edge| ContextNode::from(edge.source()))
            .for_each(|cont| {
                reffed_storage.extend(cont.contract_vars_referenced_global(analyzer));
            });

        reffed_storage.sort_by(|a, b| a.0.cmp(&b.0));
        reffed_storage.dedup();
        reffed_storage
    }

    pub fn usertype_vars_referenced_global(
        &self,
        analyzer: &impl AnalyzerBackend,
    ) -> Vec<TypeNode> {
        let mut reffed_usertypes = self.usertype_vars_referenced(analyzer);
        analyzer
            .graph()
            .edges_directed(self.0.into(), petgraph::Direction::Incoming)
            .filter(|edge| matches!(edge.weight(), Edge::Context(ContextEdge::Continue(_))))
            .map(|edge| ContextNode::from(edge.source()))
            .for_each(|cont| {
                reffed_usertypes.extend(cont.usertype_vars_referenced_global(analyzer));
            });

        reffed_usertypes.sort();
        reffed_usertypes.dedup();
        reffed_usertypes
    }

    /// Gets all variables associated with a context
    pub fn vars<'a>(
        &self,
        analyzer: &'a impl GraphBackend,
    ) -> &'a BTreeMap<String, ContextVarNode> {
        &self.underlying(analyzer).unwrap().cache.vars
    }

    /// Gets all variables associated with a context
    pub fn all_vars(&self, analyzer: &impl GraphBackend) -> BTreeMap<String, ContextVarNode> {
        analyzer
            .graph()
            .edges_directed(self.0.into(), petgraph::Direction::Incoming)
            .filter(|edge| matches!(edge.weight(), Edge::Context(ContextEdge::Variable)))
            .map(|edge| ContextVarNode::from(edge.source()))
            .map(|cvar| (cvar.name(analyzer).unwrap(), cvar))
            .collect()
    }

    /// Gets all variables associated with a context
    pub fn local_vars<'a>(
        &self,
        analyzer: &'a impl GraphBackend,
    ) -> &'a BTreeMap<String, ContextVarNode> {
        self.vars(analyzer)
    }

    /// Gets the latest version of a variable associated with a context
    pub fn latest_var_by_name(
        &self,
        analyzer: &impl GraphBackend,
        name: &str,
    ) -> Option<ContextVarNode> {
        self.var_by_name(analyzer, name)
            .map(|var| var.latest_version(analyzer))
    }

    /// Reads the current temporary counter and increments the counter
    pub fn new_tmp(&self, analyzer: &mut impl AnalyzerBackend) -> Result<usize, GraphError> {
        let context = self.underlying_mut(analyzer)?;
        let ret = context.tmp_var_ctr;
        context.tmp_var_ctr += 1;
        Ok(ret)
    }

    pub fn kill_if_ret_killed(
        &self,
        analyzer: &mut impl AnalyzerBackend,
        loc: Loc,
    ) -> Result<bool, GraphError> {
        let underlying = self.underlying(analyzer)?;
        if let Some(killed_ret) = underlying
            .expr_ret_stack
            .iter()
            .find(|ret| ret.has_killed())
        {
            self.kill(analyzer, loc, killed_ret.killed_kind().unwrap())?;
            Ok(true)
        } else {
            Ok(false)
        }
    }

    /// Pushes an ExprRet to the stack
    #[tracing::instrument(level = "trace", skip_all)]
    pub fn push_expr(
        &self,
        expr_ret: ExprRet,
        analyzer: &mut impl AnalyzerBackend,
    ) -> Result<(), GraphError> {
        tracing::trace!(
            "pushing: {}, existing: {:?}, path: {}",
            expr_ret.debug_str(analyzer),
            self.underlying(analyzer)?
                .expr_ret_stack
                .iter()
                .map(|i| i.debug_str(analyzer))
                .collect::<Vec<_>>(),
            self.path(analyzer)
        );
        let underlying_mut = self.underlying_mut(analyzer)?;
        underlying_mut.expr_ret_stack.push(expr_ret);
        Ok(())
    }

    /// May move the inner variables of an ExprRet from an old context to this context
    pub fn maybe_move_expr(
        &self,
        expr: ExprRet,
        loc: Loc,
        analyzer: &mut impl AnalyzerBackend,
    ) -> Result<ExprRet, GraphError> {
        tracing::trace!("moving expr to {}", self.path(analyzer));
        match expr {
            ExprRet::SingleLiteral(var) => Ok(ExprRet::SingleLiteral(
                self.maybe_move_var(var.into(), loc, analyzer)?.into(),
            )),
            ExprRet::Single(var) => Ok(ExprRet::Single(
                self.maybe_move_var(var.into(), loc, analyzer)?.into(),
            )),
            ExprRet::Multi(inner) => Ok(ExprRet::Multi(
                inner
                    .iter()
                    .map(|i| self.maybe_move_expr(i.clone(), loc, analyzer))
                    .collect::<Result<_, _>>()?,
            )),
            e => Ok(e),
        }
    }

    pub fn recursive_move_struct_field(
        parent: ContextVarNode,
        field: ContextVarNode,
        loc: Loc,
        analyzer: &mut impl AnalyzerBackend,
    ) -> Result<(), GraphError> {
        let mut new_cvar = field.latest_version(analyzer).underlying(analyzer)?.clone();
        new_cvar.loc = Some(loc);

        let new_cvarnode = ContextVarNode::from(analyzer.add_node(Node::ContextVar(new_cvar)));

        analyzer.add_edge(
            new_cvarnode.0,
            parent.0,
            Edge::Context(ContextEdge::AttrAccess("field")),
        );

        let sub_fields = field.struct_to_fields(analyzer)?;
        sub_fields.iter().try_for_each(|sub_field| {
            Self::recursive_move_struct_field(new_cvarnode, *sub_field, loc, analyzer)
        })
    }

    /// May move the variable from an old context to this context
    pub fn maybe_move_var(
        &self,
        var: ContextVarNode,
        loc: Loc,
        analyzer: &mut impl AnalyzerBackend,
    ) -> Result<ContextVarNode, GraphError> {
        if let Ok(name) = var.name(analyzer) {
            if let Some(ret_var) = self.latest_var_by_name(analyzer, &name) {
                return Ok(ret_var);
            }
        }

        let var = var.latest_version(analyzer);
        if let Some(ctx) = var.maybe_ctx(analyzer) {
            if ctx != *self {
                tracing::trace!(
                    "moving var {}from {} to {}",
                    if let Ok(name) = var.display_name(analyzer) {
                        format!("{name} ")
                    } else {
                        "".to_string()
                    },
                    ctx.path(analyzer),
                    self.path(analyzer)
                );
                let mut new_cvar = var.latest_version(analyzer).underlying(analyzer)?.clone();
                new_cvar.loc = Some(loc);

                let new_cvarnode =
                    ContextVarNode::from(analyzer.add_node(Node::ContextVar(new_cvar)));

                self.add_var(new_cvarnode, analyzer)?;
                analyzer.add_edge(new_cvarnode.0, *self, Edge::Context(ContextEdge::Variable));
                analyzer.add_edge(
                    new_cvarnode.0,
                    var.0,
                    Edge::Context(ContextEdge::InheritedVariable),
                );

                let fields = var.struct_to_fields(analyzer)?;
                fields.iter().try_for_each(|field| {
                    Self::recursive_move_struct_field(new_cvarnode, *field, loc, analyzer)
                })?;
                Ok(new_cvarnode)
            } else {
                Ok(var)
            }
        } else {
            Ok(var)
        }
    }

    pub fn pop_n_latest_exprs(
        &self,
        n: usize,
        loc: Loc,
        analyzer: &mut impl AnalyzerBackend,
    ) -> Result<Vec<ExprRet>, GraphError> {
        let underlying_mut = self.underlying_mut(analyzer)?;

        let mut res = vec![];
        for _ in 0..n {
            if let Some(elem) = underlying_mut.expr_ret_stack.pop() {
                res.push(elem);
            } else {
                return Err(GraphError::StackLengthMismatch(format!(
                    "Expected {n} ExprRets on stack, but had fewer"
                )));
            }
        }

        res.into_iter()
            .map(|elem| self.maybe_move_expr(elem, loc, analyzer))
            .collect::<Result<Vec<_>, _>>()
    }

    /// Gets local vars that were assigned from a function return
    pub fn vars_assigned_from_fn_ret(&self, analyzer: &impl GraphBackend) -> Vec<ContextVarNode> {
        self.local_vars(analyzer)
            .iter()
            .flat_map(|(_name, var)| var.return_assignments(analyzer))
            .collect()
    }

    /// Gets local vars that were assigned from an external function return
    pub fn vars_assigned_from_ext_fn_ret(
        &self,
        analyzer: &impl GraphBackend,
    ) -> Vec<ContextVarNode> {
        self.local_vars(analyzer)
            .iter()
            .flat_map(|(_name, var)| var.ext_return_assignments(analyzer))
            .collect()
    }
}<|MERGE_RESOLUTION|>--- conflicted
+++ resolved
@@ -102,7 +102,30 @@
             .copied()
     }
 
-<<<<<<< HEAD
+    pub fn env_or_recurse(
+        &self,
+        analyzer: &mut impl AnalyzerBackend,
+    ) -> Result<Option<EnvCtxNode>, GraphError> {
+        if let Some(env) = analyzer
+            .graph()
+            .edges_directed(self.0.into(), Direction::Incoming)
+            .find(|e| matches!(e.weight(), Edge::Context(ContextEdge::Env)))
+            .map(|e| e.source())
+        {
+            return Ok(Some(env.into()));
+        }
+
+        if let Some(parent) = self.ancestor_in_call(analyzer)? {
+            if let Some(in_parent) = parent.env_or_recurse(analyzer)? {
+                return Ok(Some(in_parent));
+            } else {
+                Ok(None)
+            }
+        } else {
+            Ok(None)
+        }
+    }
+
     pub fn storage_var_by_name(
         &self,
         analyzer: &impl GraphBackend,
@@ -114,30 +137,6 @@
             .storage_vars
             .get(name)
             .copied()
-=======
-    pub fn env_or_recurse(
-        &self,
-        analyzer: &mut impl AnalyzerBackend,
-    ) -> Result<Option<EnvCtxNode>, GraphError> {
-        if let Some(env) = analyzer
-            .graph()
-            .edges_directed(self.0.into(), Direction::Incoming)
-            .find(|e| matches!(e.weight(), Edge::Context(ContextEdge::Env)))
-            .map(|e| e.source())
-        {
-            return Ok(Some(env.into()));
-        }
-
-        if let Some(parent) = self.ancestor_in_call(analyzer)? {
-            if let Some(in_parent) = parent.env_or_recurse(analyzer)? {
-                return Ok(Some(in_parent));
-            } else {
-                Ok(None)
-            }
-        } else {
-            Ok(None)
-        }
->>>>>>> 891f00b5
     }
 
     /// Gets a variable by name or recurses up the relevant scopes/contexts until it is found
