--- conflicted
+++ resolved
@@ -186,16 +186,11 @@
     fn apply_stats_mut(&mut self) -> &mut ApplyStats;
     fn handled_funcs(&self) -> &[Self::FunctionNode];
     fn handled_funcs_mut(&mut self) -> &mut Vec<Self::FunctionNode>;
-<<<<<<< HEAD
-    fn file_mapping(&self) -> BTreeMap<usize, String>;
-
+    fn file_mapping(&self) -> BTreeMap<usize, &str>;
+    fn minimize_debug(&self) -> &Option<String>;
+    fn minimize_err(&mut self, ctx: Self::ContextNode) -> String;
     fn is_representation_ok(
         &self,
         arena: &RangeArena<<Self as GraphLike>::RangeElem>,
     ) -> Result<Vec<RepresentationErr>, GraphError>;
-=======
-    fn file_mapping(&self) -> BTreeMap<usize, &str>;
-    fn minimize_debug(&self) -> &Option<String>;
-    fn minimize_err(&mut self, ctx: Self::ContextNode) -> String;
->>>>>>> e030f38c
 }