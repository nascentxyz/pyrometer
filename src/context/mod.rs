--- conflicted
+++ resolved
@@ -752,41 +752,14 @@
             NamedFunctionCall(_loc, _func_expr, _input_exprs) => todo!("Named function call"),
             FunctionCall(loc, func_expr, input_exprs) => {
                 match &**func_expr {
-<<<<<<< HEAD
                     MemberAccess(loc, member_expr, _ident) => {
                         let (_func_ctx, func_idx) = match self.parse_ctx_expr(func_expr, ctx) {
-=======
-                    MemberAccess(loc, member_expr, ident) => {
-                        let mut inputs = vec![self.parse_ctx_expr(member_expr, ctx)];
-                        inputs.extend(
-                            input_exprs
-                                .iter()
-                                .map(|expr| self.parse_ctx_expr(expr, ctx))
-                                .collect::<Vec<_>>(),
-                        );
-
-                        let inputs = ExprRet::Multi(inputs);
-                        let as_input_str = inputs.try_as_func_input_str(self);
-
-                        let (_func_ctx, func_idx) = match self.parse_ctx_expr(
-                            &MemberAccess(
-                                *loc,
-                                member_expr.clone(),
-                                Identifier {
-                                    loc: ident.loc,
-                                    name: format!("{}{}", ident.name, as_input_str),
-                                },
-                            ),
-                            ctx,
-                        ) {
->>>>>>> cdf0d27e
                             ExprRet::Single((ctx, idx)) => (ctx, idx),
                             m @ ExprRet::Multi(_) => m.expect_single(),
                             ExprRet::CtxKilled => return ExprRet::CtxKilled,
                             e => todo!("got fork in func call: {:?}", e),
                         };
 
-<<<<<<< HEAD
                         let mut inputs = vec![self.parse_ctx_expr(member_expr, ctx)];
                         inputs.extend(
                             input_exprs
@@ -796,8 +769,6 @@
                         );
                         let inputs = ExprRet::Multi(inputs);
 
-=======
->>>>>>> cdf0d27e
                         self.func_call(
                             ctx,
                             *loc,
