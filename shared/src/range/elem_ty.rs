--- conflicted
+++ resolved
@@ -237,7 +237,6 @@
     }
 
     fn range_ord(&self, other: &Self) -> Option<std::cmp::Ordering> {
-<<<<<<< HEAD
     	match (self.val.into_u256(), other.val.into_u256()) {
     		(Some(self_val), Some(other_val)) => Some(self_val.cmp(&other_val)),
     		(Some(_), _) => {
@@ -273,38 +272,6 @@
     			}
     		}
     	}
-=======
-        match (self.val.into_u256(), other.val.into_u256()) {
-            (Some(self_val), Some(other_val)) => Some(self_val.cmp(&other_val)),
-            (Some(_), _) => {
-                match other.val {
-                    Concrete::Int(_, _) => {
-                        // if we couldnt convert an int to uint, its negative
-                        // so self must be > other
-                        Some(std::cmp::Ordering::Greater)
-                    }
-                    _ => None,
-                }
-            }
-            (_, Some(_)) => {
-                match self.val {
-                    Concrete::Int(_, _) => {
-                        // if we couldnt convert an int to uint, its negative
-                        // so self must be < other
-                        Some(std::cmp::Ordering::Less)
-                    }
-                    _ => None,
-                }
-            }
-            _ => {
-                match (&self.val, &other.val) {
-                    // two negatives
-                    (Concrete::Int(_, s), Concrete::Int(_, o)) => Some(s.cmp(o)),
-                    _ => None,
-                }
-            }
-        }
->>>>>>> cdf0d27e
     }
 
     fn dependent_on(&self) -> Vec<ContextVarNode> {
